/*
 * This Source Code Form is subject to the terms of the Mozilla Public
 * License, v. 2.0. If a copy of the MPL was not distributed with this
 * file, You can obtain one at http://mozilla.org/MPL/2.0/.
 */

/*
 * Copyright 2018 Joyent, Inc.
 */

/*
 * Plan:
 *  - test bad actions (no migration, ...)
 *  - provision vm
 *  - test bad actions
 *  - migrate begin (no sync or switch)
 *  - test bad actions (starting migrate again...)
 *  - abort (destroys the provisioned vm)
 */

var stream = require('stream');
var util = require('util');

var assert = require('assert-plus');
var byline = require('byline');
var restify = require('restify');
var vasync = require('vasync');

var common = require('./common');
var testUuid = require('./lib/uuid');

var format = util.format;
var waitForValue = common.waitForValue;
var waitForJob = common.waitForJob;


/* Globals */

var ADMIN_USER_UUID = common.config.ufdsAdminUuid;
var ADMIN_FABRIC_NETWORK;
var VMAPI_ORIGIN_IMAGE_UUID;
var SERVER;
var VM_UUID;
var VM_PAYLOAD;
var BILLING_ID;

var client;
var mig = {};

/* Helper functions */

function getVmPayloadTemplate() {
    return {
        alias: 'vmapitest-migrate-' + testUuid.generateShortUuid(),
        owner_uuid: ADMIN_USER_UUID,
        image_uuid: VMAPI_ORIGIN_IMAGE_UUID,
        networks: [ { uuid: ADMIN_FABRIC_NETWORK.uuid } ],
        brand: 'joyent-minimal',
<<<<<<< HEAD
//         billing_id: '00000000-0000-0000-0000-000000000000',
        billing_id: 'c53363bb-7b40-60d0-b3e9-fbcc246eb406' // Sample-1G
//         ram: 1024,
//         quota: 10,
//         cpu_cap: 100
=======
        billing_id: BILLING_ID
>>>>>>> d468e55b
    };
}

function getJobError(job) {
    if (job && job.chain_results && job.chain_results.length > 0) {
        // Get the error from the last task in the job.
        return JSON.stringify(job.chain_results.slice(-1)[0].error);
    }
    return null;
}

function logJobError(t, job, message) {
    var errMsg = getJobError(job);
    if (errMsg) {
        t.ok(false, message + ': ' + errMsg);
    }
}

function MigrationWatcher(vm_uuid) {
    this.vm_uuid = vm_uuid;
    this.ended = false;
    this.events = [];
    this.error = null;

    var options = {};
    stream.Transform.call(this, options);
}
util.inherits(MigrationWatcher, stream.Transform);

MigrationWatcher.prototype._transform =
function _migWatchTransform(chunk, encoding, callback) {
    try {
        this.events.push(JSON.parse(chunk));
    } catch (ex) {
        console.log('# WARNING: Unable to parse watch event: ', String(chunk));
        if (!this.error) {
            this.error = new Error('Unable to parse event:', String(chunk));
        }
    }
    callback();
};

MigrationWatcher.prototype.start = function _migWatchStart() {
    var self = this;
    var requestPath = format('/migrations/%s/watch', self.vm_uuid);

    self.ended = false;

    var httpVmapi = restify.createHttpClient({url: client.url.href});

    httpVmapi.get(requestPath, function onMigrateWatchPost(postErr, req) {
        if (postErr) {
            console.log('# ERROR: ', postErr);
            self.ended = true;
            self.error = postErr;
            return;
        }

        req.on('result', function onMigrateWatchResult(err, res) {
            if (err) {
                console.log('# ERROR: ', err);
                self.ended = true;
                self.error = err;
                return;
            }

            res.on('end', function _watcherResEnd() {
                self.ended = true;
            });

            var lineStream = new byline.LineStream();
            res.pipe(lineStream).pipe(self);
        });

        req.end();
    });
};

function createMigrationWatcher() {
    mig.watcher = new MigrationWatcher(VM_UUID);
    mig.watcher.start();
}

/* Tests */

exports.setUp = function (callback) {
    common.setUp(function (err, _client) {
        assert.ifError(err);
        assert.ok(_client, 'restify client');
        client = _client;
        callback();
    });
};

exports.get_package = function (t, cb) {
    // look for sdc_64
    client.papi.get('/packages', getPackages);
    function getPackages(err, req, res, packages) {
        t.ifError(err, 'getting packages');
        console.dir(packages);

        var found = packages.filter(function (p) {
            return p.name === 'sdc_64';
        });

        t.equal(found.length, 1, 'found package');

        BILLING_ID = found[0].uuid;
        t.done();
    }
};

exports.get_vmapi_origin_image = function (t) {
    var vmapiVmImgUuid;

    vasync.pipeline({funcs: [
        function getVmapiImg(ctx, next) {
            client.get('/vms?alias=vmapi&tag.smartdc_type=core',
                function onListVms(listVmsErr, req, res, vms) {
                    t.ifError(listVmsErr);
                    t.ok(vms, 'listing VMAPI core VMs should result in a ' +
                        'non-empty response');

                    vmapiVmImgUuid = vms[0].image_uuid;

                    next();
                });
        },

        function getOrigImg(ctx, next) {
            client.imgapi.get('/images/' + vmapiVmImgUuid,
                function onGetImage(getImgErr, req, res, image) {
                    t.ifError(getImgErr);
                    t.ok(image, 'Listing VMAPI\'s VM\'s image should result ' +
                        'in a non-empty response');

                    VMAPI_ORIGIN_IMAGE_UUID = image.origin;

                    next();
                });
        }
    ]}, function onVmapiOriginImgRetrieved(err) {
        t.ifError(err);
        t.done();
    });
};

exports.get_admin_fabric_network = function (t) {
    client.napi.get('/networks?owner_uuid=' + ADMIN_USER_UUID + '&fabric=true',
        function (err, req, res, networks) {
        // console.dir(networks);
        common.ifError(t, err);
        t.equal(res.statusCode, 200, '200 OK');
        t.ok(networks, 'networks is set');
        t.ok(Array.isArray(networks), 'networks is Array');
        t.ok(networks.length === 1, '1 network found');

        ADMIN_FABRIC_NETWORK = networks[0];
        t.ok(ADMIN_FABRIC_NETWORK,
            'Admin fabric network should have been found');

        t.done();
    });
};

exports.find_headnode = function (t) {
    common.findHeadnode(t, client, function _findHeadnodeCb(err, headnode) {
        common.ifError(t, err);
        SERVER = headnode;
        t.done();
    });
};

exports.get_vm_payload_template = function (t) {
    VM_PAYLOAD = getVmPayloadTemplate();
    t.done();
};

exports.create_vm = function (t) {
    if (process.env.MIGRATION_VM_UUID) {
        VM_UUID = process.env.MIGRATION_VM_UUID;
        t.done();
        return;
    }

    vasync.pipeline({arg: {}, funcs: [

        function createVm(ctx, next) {
            client.post({
                path: '/vms'
            }, VM_PAYLOAD, function onVmCreated(err, req, res, body) {
                var expectedResStatusCode = 202;

                t.ifError(err, 'VM creation should not error');
                t.equal(res.statusCode, expectedResStatusCode,
                    'HTTP status code should be ' +
                        expectedResStatusCode);

                if (err) {
                    next(err);
                    return;
                }

                if (!body || !body.vm_uuid || !body.job_uuid) {
                    next(new Error('No body vm_uuid or job_uuid returned'));
                    return;
                }

                ctx.jobUuid = body.job_uuid;
                VM_UUID = body.vm_uuid;
                console.log('# Vm uuid: ' + VM_UUID);

                next();
            });
        },

        function waitForProvisioningJob(ctx, next) {
            waitForValue('/jobs/' + ctx.jobUuid, 'execution', 'succeeded',
                { client: client, timeout: 10 * 60 },
                function onVmProvisioned(err) {
                    t.ifError(err, 'VM should be provisioned successfully');
                    next();
                });
        },
        function getVmServer(ctx, next) {
            client.get('/vms/' + VM_UUID, function (err, req, res, body) {
                t.ifError(err, 'VM should appear in vmapi');
                // console.log('the server uuid');
                // console.dir(SERVER.UUID);
                next();
            });
        }
    ]}, function _provisionPipelineCb(err) {
        common.ifError(t, err);
        t.done();
    });
};


exports.bad_migrate_no_action = function (t) {
    // No action.
    client.post({
        path: format('/vms/%s?action=migrate', VM_UUID)
    }, function onMigrateNoAction(err) {
        t.ok(err, 'expect an error when no migration action supplied');
        if (err) {
            t.equal(err.statusCode, 409,
                format('err.statusCode === 409, got %s', err.statusCode));
        }
        t.done();
    });
};

exports.bad_migrate_unknown_action = function (t) {
    // Unknown migration action.
    client.post({
        path: format('/vms/%s?action=migrate&migration_action=unknown', VM_UUID)
    }, function onMigrateNoAction(err) {
        t.ok(err, 'expect an error for an unknown migration action');
        if (err) {
            t.equal(err.statusCode, 409,
                format('err.statusCode === 409, got %s', err.statusCode));
        }
        t.done();
    });
};

if (!process.env.MIGRATION_SKIP_BEGIN) {
[
    'abort',
    'pause',
    'switch',
    'sync'
].forEach(function _testNoMigrateForEach(action) {
    exports['bad_migrate_' + action + '_when_no_migration'] = function (t) {
        // Try to run a migration action when no migration has been started.
        client.post({
            path: format('/vms/%s?action=migrate&migration_action=%s',
                VM_UUID, action)
        }, function onMigrateNoMigrationDataCb(err) {
            t.ok(err, 'expect an error when there is no migration entry');
            if (err) {
                t.equal(err.statusCode, 404,
                    format('err.statusCode === 404, got %s', err.statusCode));
            }
            t.done();
        });
    };
});
}

exports.bad_migrate_core_zone = function (t) {
    // Should not be able to migrate a triton core zone.
    vasync.pipeline({arg: {}, funcs: [
        function findCoreZone(ctx, next) {
            client.get({
                path: '/vms?tag.smartdc_type=core&state=active&limit=1'
            }, function onFindCoreZone(err, req, res, body) {
                if (err) {
                    t.ok(false, 'unable to query vmapi for core zone: ' + err);
                    next(true);
                    return;
                }
                if (!body || !body[0] || !body[0].uuid) {
                    t.ok(false, 'no core zone found');
                    next(true);
                    return;
                }
                ctx.vm = body[0];
                next();
            });
        },

        function migrateCoreZone(ctx, next) {
            client.post({
                path: format('/vms/%s?action=migrate&migration_action=begin',
                    ctx.vm.uuid)
            }, function onMigrateCoreZoneCb(err) {
                t.ok(err, 'expect an error for migration of a core zone');
                if (err) {
                    t.equal(err.statusCode, 409,
                        format('err.statusCode === 409, got %s',
                            err.statusCode));
                }
                next();
            });
        }
    ]}, function _pipelineCb() {
        t.done();
    });
};

exports.bad_migrate_nat_zone = function (t) {
    // Should not be able to migrate a triton NAT zone.
    vasync.pipeline({arg: {}, funcs: [
        function findNatZone(ctx, next) {
            client.get({
                path: '/vms?tag.smartdc_role=nat&state=active&limit=1'
            }, function onFindNatZone(err, req, res, body) {
                if (err) {
                    t.ok(false, 'unable to query vmapi for nat zone: ' + err);
                    next(true);
                    return;
                }
                if (!body || !body[0] || !body[0].uuid) {
                    t.ok(false, 'no nat zone found');
                    next(true);
                    return;
                }
                ctx.vm = body[0];
                next();
            });
        },

        function migrateNatZone(ctx, next) {
            client.post({
                path: format('/vms/%s?action=migrate&migration_action=begin',
                    ctx.vm.uuid)
            }, function onMigrateNatZoneCb(err) {
                t.ok(err, 'expect an error for migration of a nat zone');
                if (err) {
                    t.equal(err.statusCode, 409,
                        format('err.statusCode === 409, got %s',
                            err.statusCode));
                }
                next();
            });
        }
    ]}, function _pipelineCb() {
        t.done();
    });
};

exports.migration_begin = function test_migration_begin(t) {
    if (process.env.MIGRATION_SKIP_BEGIN) {
        t.ok(true, 'Skip - VM migration begin has been skipped');
        mig.started = true;
        t.done();
        return;
    }

    // XXX: Testing - tweak the uuid to allow on the same CN.
    // TODO: Check server list to see if this is needed (i.e. when there is
    // just one CN).
    var override_uuid = VM_UUID.slice(0, -6) + 'aaaaaa';
    var override_alias = getVmPayloadTemplate().alias + '-aaaaaa';

    // Trying to run a migration action when there a migration has not started.
    client.post(
        { path:
            format('/vms/%s?action=migrate&migration_action=begin', VM_UUID) },
        { override_uuid: override_uuid, override_alias: override_alias },
        function onMigrateBeginCb(err, req, res, body) {
        t.ifError(err, 'no error expected when beginning the migration');
        if (!err) {
            t.ok(res, 'should get a restify response object');
            if (res) {
                t.equal(res.statusCode, 202,
                    format('err.statusCode === 202, got %s', res.statusCode));
                t.ok(res.body, 'should get a restify response body object');
            }
            if (body) {
                console.log(body);
                t.ok(body.job_uuid, 'got a job uuid in the begin response');

                var waitParams = {
                    client: client,
                    job_uuid: body.job_uuid,
                    timeout: 15 * 60
                };

                waitForJob(waitParams, function onMigrationJobCb(jerr, state,
                        job) {
                    t.ifError(jerr, 'Migration begin should be successful');
                    if (!jerr) {
                        mig.started = (state === 'succeeded');
                        t.equal(state, 'succeeded',
                            'Migration begin job should succeed - ' +
                            (mig.started ? 'ok' : getJobError(job)));
                    }
                    t.done();
                });
                return;
            }
        }
        t.done();
    });
};

exports.check_watch_entries = function check_watch_entries(t) {
    createMigrationWatcher();

    assert.object(mig.watcher, 'mig.watcher');

    var loopCount = 0;

    function waitForWatcherEnd() {
        loopCount += 1;
        if (!mig.watcher.ended) {
            if (loopCount > 60) {
                t.ok(false, 'Timed out waiting for the watcher to end');
                t.done();
                return;
            }
            setTimeout(waitForWatcherEnd, 1000);
            return;
        }

        // Check the events.
        t.ok(mig.watcher.events.length > 0, 'Should be events seen');

        var beginEvent = mig.watcher.events.filter(function _filtBegin(event) {
            return event.phase === 'begin';
        }).slice(-1)[0];
        t.ok(beginEvent, 'Should have a begin event');
        if (beginEvent) {
            t.equal(beginEvent.state, 'success', 'event state was success');
            t.equal(beginEvent.current_progress, 100, 'current_progress');
            t.equal(beginEvent.total_progress, 100, 'total_progress');
            t.ok(beginEvent.started_timestamp, 'event has started_timestamp');
            t.ok(beginEvent.finished_timestamp, 'event has finished_timestamp');
        }

        t.done();
    }

    waitForWatcherEnd();
};

exports.bad_migrate_cannot_begin_from_begin_phase = function (t) {
    // Invalid action according to the current migration phase.
    if (!mig.started) {
        t.ok(false, 'VM migration did not begin successfully');
        t.done();
        return;
    }

    client.post({
        path: format('/vms/%s?action=migrate&migration_action=begin',
                 VM_UUID)
    }, function onMigrateNoAction(err) {
        t.ok(err, 'expect an error when the migration already started');
        if (err) {
            t.equal(err.statusCode, 409,
                format('err.statusCode === 409, got %s', err.statusCode));
        }
        t.done();
    });
};

exports.bad_migrate_cannot_pause_from_paused_state = function (t) {
    // Invalid action according to the current migration state.
    if (!mig.started) {
        t.ok(false, 'VM migration did not begin successfully');
        t.done();
        return;
    }

    client.post({
        path: format('/vms/%s?action=migrate&migration_action=pause',
                 VM_UUID)
    }, function onMigrateNoAction(err) {
        t.ok(err, 'expect an error when the migration is already paused');
        if (err) {
            t.equal(err.statusCode, 409,
                format('err.statusCode === 409, got %s', err.statusCode));
        }
        t.done();
    });
};

exports.migration_list = function test_migration_list(t) {
    client.get({
        path: '/migrations'
    }, function onMigrateListCb(err, req, res, body) {
        t.ifError(err, 'no error expected when listing migrations');
        if (err) {
            t.done();
            return;
        }

        t.ok(res, 'should get a restify response object');
        if (!res) {
            t.done();
            return;
        }
        t.equal(res.statusCode, 200,
            format('err.statusCode === 200, got %s', res.statusCode));
        t.ok(Array.isArray(body), 'body response should be an array');
        if (!Array.isArray(body)) {
            t.done();
            return;
        }

        t.ok(body.length >= 1, 'should be at least one migration');
        if (body.length === 0) {
            t.done();
            return;
        }

        var migrations = body.filter(function _filtMig(entry) {
            return entry.vm_uuid === VM_UUID;
        });
        t.ok(migrations.length >= 1, 'should be at least vm match');
        if (migrations.length === 0) {
            t.done();
            return;
        }

        var migration = migrations.slice(-1)[0];
        t.equal(migration.automatic, false, 'automatic should be false');
        t.equal(migration.phase, 'begin', 'phase should be "begin"');
        t.equal(migration.state, 'paused', 'state should be "paused"');
        t.equal(migration.vm_uuid, VM_UUID, 'vm_uuid should be the same');

        t.ok(Array.isArray(migration.progress_history) &&
                migration.progress_history.length >= 1,
            'migration should have at least one progress entry');
        if (!Array.isArray(migration.progress_history) ||
                migration.progress_history.length === 0) {
            t.done();
            return;
        }

        var lastProgress = migration.progress_history.slice(-1)[0];
        t.equal(lastProgress.current_progress, 100,
            'current_progress should be 100');
        t.equal(lastProgress.total_progress, 100,
            'total_progress should be 100');
        t.equal(lastProgress.phase, 'begin', 'phase should be "begin"');
        t.equal(lastProgress.state, 'success', 'state should be "success"');

        t.done();
    });
};

exports.migration_sync = function test_migration_sync(t) {
    // Start the migration sync phase.
    if (!mig.started) {
        t.ok(false, 'VM migration did not begin successfully');
        t.done();
        return;
    }

    client.post({
        path: format('/vms/%s?action=migrate&migration_action=sync', VM_UUID)
    }, function onMigrateSyncCb(err, req, res, body) {
        t.ifError(err, 'no error expected when syncing the migration');
        if (!err) {
            t.ok(res, 'should get a restify response object');
            if (res) {
                t.equal(res.statusCode, 202,
                    format('err.statusCode === 202, got %s', res.statusCode));
                t.ok(res.body, 'should get a restify response body object');
            }
            if (body) {
                console.log(body);
                t.ok(body.job_uuid, 'got a job uuid in the sync response');

                var waitParams = {
                    client: client,
                    job_uuid: body.job_uuid,
                    timeout: 1 * 60 * 60 // 1 hour
                };

                waitForJob(waitParams, function onMigrationJobCb(jerr, state,
                        job) {
                    t.ifError(jerr,
                        'Migration (' + body.job_uuid
                        + ') sync should be successful');
                    if (!jerr) {
                        t.equal(state, 'succeeded',
                            'Migration sync job should succeed - ' +
                            (state === 'succeeded' ? 'ok' : getJobError(job)));
                    }
                    mig.synced = (state === 'succeeded');
                    t.done();
                });
                return;
            }
        }
        t.done();
    });
};

exports.check_watch_entries_after_sync =
function check_watch_entries_after_sync(t) {
    createMigrationWatcher();

    assert.object(mig.watcher, 'mig.watcher');

    var loopCount = 0;

    function waitForWatcherEnd() {
        loopCount += 1;
        if (!mig.watcher.ended) {
            if (loopCount > 60) {
                t.ok(false, 'Timed out waiting for the watcher to end');
                t.done();
                return;
            }
            setTimeout(waitForWatcherEnd, 1000);
            return;
        }

        // Check the events.
        t.ok(mig.watcher.events.length > 0, 'Should be events seen');

        var beginEvent = mig.watcher.events.filter(function _filtBegin(event) {
            return event.phase === 'begin';
        }).slice(-1)[0];
        t.ok(beginEvent, 'Should have a begin event');
        if (beginEvent) {
            t.equal(beginEvent.state, 'success', 'event state was success');
            t.equal(beginEvent.current_progress, 100, 'current_progress');
            t.equal(beginEvent.total_progress, 100, 'total_progress');
            t.ok(beginEvent.started_timestamp, 'event has started_timestamp');
            t.ok(beginEvent.finished_timestamp, 'event has finished_timestamp');
        }

        var syncEvent = mig.watcher.events.filter(function _filtSync(event) {
            return event.phase === 'sync';
        }).slice(-1)[0];
        t.ok(syncEvent, 'Should have a sync event');
        if (syncEvent) {
            t.equal(syncEvent.state, 'success', 'event state was success');
            t.ok(syncEvent.current_progress, 'event has a current_progress');
            t.ok(syncEvent.total_progress, 'event has a total_progress');
            t.ok(syncEvent.started_timestamp, 'event has started_timestamp');
            t.ok(syncEvent.finished_timestamp, 'event has finished_timestamp');
        }

        t.done();
    }

    waitForWatcherEnd();
};

exports.migration_sync_incremental = function test_migration_sync_inc(t) {
    // Start the migration sync phase again - should do an incremental sync.
    if (!mig.synced) {
        t.ok(false, 'VM migration did not sync successfully');
        t.done();
        return;
    }

    client.post({
        path: format('/vms/%s?action=migrate&migration_action=sync', VM_UUID)
    }, function onMigrateSyncCb(err, req, res, body) {
        t.ifError(err, 'no error expected when syncing the migration');
        if (!err) {
            t.ok(res, 'should get a restify response object');
            if (res) {
                t.equal(res.statusCode, 202,
                    format('err.statusCode === 202, got %s', res.statusCode));
                t.ok(res.body, 'should get a restify response body object');
            }
            if (body) {
                console.log(body);
                t.ok(body.job_uuid, 'got a job uuid in the sync response');

                var waitParams = {
                    client: client,
                    job_uuid: body.job_uuid,
                    timeout: 1 * 60 * 60 // 1 hour
                };

                waitForJob(waitParams, function onMigrationJobCb(jerr, state,
                        job) {
                    t.ifError(jerr, 'Migration sync should be successful');
                    if (!jerr) {
                        t.equal(state, 'succeeded',
                            'Migration sync job should succeed - ' +
                            (state === 'succeeded' ? 'ok' : getJobError(job)));
                    }
                    mig.synced = (state === 'succeeded');
                    t.done();
                });
                return;
            }
        }
        t.done();
    });
};

exports.migration_switch = function test_migration_switch(t) {
    // if (1 || 0) {
    //     t.ok(true, 'SKIP - not performing switch');
    //     t.done();
    //     return;
    // }

    // Start the migration switch phase.
    if (!mig.started) {
        t.ok(false, 'VM migration did not begin successfully');
        t.done();
        return;
    }

    if (!mig.synced) {
        t.ok(false, 'VM migration did not sync successfully');
        t.done();
        return;
    }

    client.post({
        path: format('/vms/%s?action=migrate&migration_action=switch', VM_UUID)
    }, function onMigrateSwitchCb(err, req, res, body) {
        t.ifError(err, 'no error expected when switching the migration');
        if (!err) {
            t.ok(res, 'should get a restify response object');
            if (res) {
                t.equal(res.statusCode, 202,
                    format('err.statusCode === 202, got %s', res.statusCode));
                t.ok(res.body, 'should get a restify response body object');
            }
            if (body) {
                console.log(body);
                t.ok(body.job_uuid, 'got a job uuid in the switch response');

                var waitParams = {
                    client: client,
                    job_uuid: body.job_uuid,
                    timeout: 15 * 60 // 15 minutes
                };

                waitForJob(waitParams, function onMigrationJobCb(jerr, state,
                        job) {
                    t.ifError(jerr, 'Migration switch should be successful');
                    if (!jerr) {
                        t.equal(state, 'succeeded',
                            'Migration switch job should succeed - ' +
                            (state === 'succeeded' ? 'ok' : getJobError(job)));
                    }
                    t.done();
                });
                return;
            }
        }
        t.done();
    });
};

exports.cleanup = function test_cleanup(t) {
    if (1 || process.env.MIGRATION_VM_UUID) {
        t.done();
        return;
    }

    if (!VM_UUID) {
        t.ok(false, 'VM_UUID not found, cannot delete VM');
        t.done();
        return;
    }

    client.del({
        path: format('/vms/%s?sync=true', VM_UUID)
    }, function onVmDelete(err) {
        t.ifError(err, 'Deleting VM ' + VM_UUID + ' should succeed');

        // XXX: This deletes the temporarily renamed (hack) migrated instance.
        var hackVm = VM_UUID.slice(0, -6) + 'aaaaaa';
        client.del({
            path: format('/vms/%s?sync=true', hackVm)
        }, function onHackVmDelete(err2) {
            t.ifError(err2, 'Deleting hackVM ' + hackVm + ' should succeed');
            t.done();
        });
    });
};<|MERGE_RESOLUTION|>--- conflicted
+++ resolved
@@ -56,15 +56,7 @@
         image_uuid: VMAPI_ORIGIN_IMAGE_UUID,
         networks: [ { uuid: ADMIN_FABRIC_NETWORK.uuid } ],
         brand: 'joyent-minimal',
-<<<<<<< HEAD
-//         billing_id: '00000000-0000-0000-0000-000000000000',
-        billing_id: 'c53363bb-7b40-60d0-b3e9-fbcc246eb406' // Sample-1G
-//         ram: 1024,
-//         quota: 10,
-//         cpu_cap: 100
-=======
         billing_id: BILLING_ID
->>>>>>> d468e55b
     };
 }
 
