--- conflicted
+++ resolved
@@ -5,11 +5,7 @@
  */
 
 /*
-<<<<<<< HEAD
- * Copyright (c) 2016, Joyent, Inc.
-=======
  * Copyright 2016, Joyent, Inc.
->>>>>>> 14420216
  */
 
 /*
