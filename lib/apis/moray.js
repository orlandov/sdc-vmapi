--- conflicted
+++ resolved
@@ -34,10 +34,7 @@
 var sprintf = require('sprintf').sprintf;
 var strsplit = require('strsplit');
 var util = require('util');
-<<<<<<< HEAD
-=======
 var vasync = require('vasync');
->>>>>>> 7962daae
 var verror = require('verror');
 
 var errors = require('../errors');
@@ -240,19 +237,6 @@
  */
 Moray.prototype.setupBuckets = function setupBuckets(callback) {
     var self = this;
-<<<<<<< HEAD
-    var config;
-    var log = this.log;
-    var retry = this.options.retry || {};
-    this.log.debug('Connecting to moray...');
-
-    assert.object(self.options, 'options');
-
-    config = jsprim.deepCopy(self.options);
-    config.log = log;
-
-    var connection = this.connection = moray.createClient(config);
-=======
     var bucketsList = [];
     var bucketConfig;
 
@@ -260,7 +244,6 @@
         throw new Error('setupBuckets cannot be called when a setup ' +
             'process is in progress');
     }
->>>>>>> 7962daae
 
     self._lastBucketsSetupError = null;
     self._settingUpBuckets = true;
@@ -1263,26 +1246,6 @@
     assert.func(cb, 'cb');
 
     var self = this;
-<<<<<<< HEAD
-    var buckets = [ {
-        name: VMS_BUCKET_NAME,
-        indices: VMS_BUCKET
-    }, {
-        name: SERVER_VMS_BUCKET_NAME,
-        indices: SERVER_VMS_BUCKET
-    }, {
-        name: VM_ROLE_TAGS_BUCKET_NAME,
-        indices: VM_ROLE_TAGS_BUCKET
-    } ];
-
-    async.mapSeries(buckets, function (bucket, next) {
-        self._getBucket(bucket.name, function (err, bck) {
-            if (err) {
-                if (verror.hasCauseWithName(err, 'BucketNotFoundError')) {
-                    self._createBucket(bucket.name, bucket.indices, next);
-                } else {
-                    next(err);
-=======
 
     var newBucketSchema = bucketConfig.schema;
 
@@ -1362,7 +1325,6 @@
                      */
                     next(new errors.InvalidIndexesRemovalError(removedIndexes));
                     return;
->>>>>>> 7962daae
                 }
 
                 self._log.info('Updating bucket ' + bucketName + ' from ' +
@@ -1576,15 +1538,6 @@
  * Deletes all role_tags for a VM
  */
 Moray.prototype.delVmRoleTags = function (uuid, cb) {
-<<<<<<< HEAD
-    this.connection.delObject(VM_ROLE_TAGS_BUCKET_NAME, uuid, function (err) {
-        if (!err ||
-            (err && verror.hasCauseWithName(err, 'ObjectNotFoundError'))) {
-            cb(null);
-        } else {
-            cb(err);
-        }
-=======
     if (!this.bucketsSetup()) {
         cb(new Error(this._createMorayBucketsNotSetupErrMsg()));
         return;
@@ -1680,7 +1633,6 @@
     }, function onAllBucketsReindexed(reindexErr) {
         self._reindexingBuckets = false;
         callback(reindexErr);
->>>>>>> 7962daae
     });
 };
 
