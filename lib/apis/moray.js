/*
 * This Source Code Form is subject to the terms of the Mozilla Public
 * License, v. 2.0. If a copy of the MPL was not distributed with this
 * file, You can obtain one at http://mozilla.org/MPL/2.0/.
 */

/*
 * Copyright (c) 2016, Joyent, Inc.
 */

/*
 * Functions for dealing with the Moray datastore.
 */


var assert = require('assert-plus');
var async = require('async');
var backoff = require('backoff');
var bunyan = require('bunyan');
var EventEmitter = require('events').EventEmitter;
var jsprint = require('jsprim');
var ldapjs = require('ldap-filter');
<<<<<<< HEAD
var verror = require('verror');
=======
var restify = require('restify');
var sprintf = require('sprintf').sprintf;
var util = require('util');
>>>>>>> 7defce16

var errors = require('../errors');
var common = require('./../common');
var moray = require('moray');

var SELECT_ALL_FILTER = '(uuid=*)';
var PARAM_FILTER = '(%s=%s)';
var PARAM_FILTER_GE = '(%s>=%s)';
var PARAM_FILTER_LE = '(%s<=%s)';
var PARAM_FILTER_NE = '(!(%s=%s))';

// Only indexed columns can be searched
var SEARCHABLE_FIELDS = [
    'uuid',
    'owner_uuid',
    'image_uuid',
    'billing_id',
    'server_uuid',
    'package_name',
    'package_version',
    'brand',
    'state',
    'alias',
    'max_physical_memory',
    'ram',
    'create_timestamp'
];

// Fields that are deprecated that we're going to remove from VMs as we put
var DEPRECATED_VM_FIELDS = [
    'package_name',
    'package_version'
];

/*
 * Basically the VMs table
 */
var VMS_BUCKET_NAME = 'vmapi_vms';
var VMS_BUCKET = {
    index: {
        uuid: { type: 'string', unique: true},
        owner_uuid: { type: 'string' },
        image_uuid: { type: 'string' },
        billing_id: { type: 'string' },
        server_uuid: { type: 'string' },
        package_name: { type: 'string' },
        package_version: { type: 'string' },
        tags: { type: 'string' },
        brand: { type: 'string' },
        state: { type: 'string' },
        alias: { type: 'string' },
        max_physical_memory: { type: 'number' },
        create_timestamp: { type: 'number' },
        docker: { type: 'boolean' }
    }
};


/*
 * This table allows us to keep track of VMs on a server so VMAPI
 * can detect if a VM has been destroyed
 */
var SERVER_VMS_BUCKET_NAME = 'vmapi_server_vms';
var SERVER_VMS_BUCKET = {};


/*
 * This table allows us to store role_tags for VMs
 */
var VM_ROLE_TAGS_BUCKET_NAME = 'vmapi_vm_role_tags';
var VM_ROLE_TAGS_BUCKET = {
    index: {
        role_tags: { type: '[string]' }
    }
};


/*
 * Moray constructor
 */
function Moray(options) {
    EventEmitter.call(this);
    // this.log = options.log;
    // this.log.level(options.logLevel || 'info');
    this.log = new bunyan.createLogger({
        name: 'moray',
        level: options.logLevel || 'info',
        serializers: restify.bunyan.serializers
    });
    this.options = options;
}

util.inherits(Moray, EventEmitter);



/*
 * Attempts to connect to moray, retrying until connection is established. After
 * connection is established buckets get initialized
 */
Moray.prototype.connect = function () {
    var self = this;
    var log = this.log;
    var retry = this.options.retry || {};
    this.log.debug('Connecting to moray...');

    assert.object(self.options, 'options');
    assert.object(self.options.binder, 'options.binder');

    var connection = this.connection = moray.createClient({
        connectTimeout: this.options.connectTimeout || 200,
        dns: {
            resolvers: [self.options.binder.domain]
        },
        host: this.options.host,
        log: this.log,
        port: this.options.port,
        reconnect: true,
        retry: (this.options.retry === false ? false : {
            retries: Infinity,
            minTimeout: retry.minTimeout || 1000,
            maxTimeout: retry.maxTimeout || 16000
        })
    });


    connection.on('connect', function () {
        /*
         * Even though only one 'connect' event can be emitted throughout the
         * lifetime of a given moray client, clear a potentially existing
         * buckets setup backoff instance if Moray.prototype.connect is called
         * more than once. This should also prevent the same problem from
         * happening when we upgrade node-moray to a version that emits the
         * 'connect' event more than once, e.g when it reconnects after losing
         * its connection to the moray service.
         */
        if (self._bucketsSetupBackoff) {
            self._bucketsSetupBackoff.reset();
        }

        self._bucketsSetupBackoff = backoff.exponential();

        log.info({ moray: connection.toString() }, 'moray: connected');
        self.emit('moray-connected');

        connection.on('error', function (err) {
            // not much more to do because the moray client should take
            // care of reconnecting, etc.
            log.error(err, 'moray client error');
        });

        self._bucketsSetupBackoff.on('backoff',
                function onBucketSetupBackoff(number, delay) {
                    log.info({
                        number: number,
                        delay: delay
                    }, 'backing off buckets setup');
            });

        self._bucketsSetupBackoff.on('ready',
            function onBucketSetupBackoffReady() {
                self._setupBuckets(function (err) {
                    if (err) {
                        self.log.error({ err: err }, 'Buckets were not loaded');
                        self._bucketsSetupBackoff.backoff();
                    } else {
                        self.log.info('Buckets have been loaded');
                        self._bucketsSetupBackoff.reset();
                        self.emit('moray-ready');
                    }
                });
            });

        self._bucketsSetupBackoff.backoff();
    });
};



/*
 * Pings Moray by calling its ping method
 */
Moray.prototype.ping = function (callback) {
    // Default ping timeout is 1 second
    return this.connection.ping({ log: this.log }, callback);
};



/*
 * Gets a VM object from moray. uuid is required param and owner_uuid is
 * optional
 */
Moray.prototype.getVm = function getVm(params, cb) {
    var uuid = params.uuid;
    var owner = params.owner_uuid;
    var filter = '';
    var error;

    if (!common.validUUID(uuid)) {
        error = [ errors.invalidUuidErr('uuid') ];
        return cb(new errors.ValidationFailedError('Invalid Parameters',
            error));
    }

    filter += sprintf(PARAM_FILTER, 'uuid', uuid);

    if (owner) {
        if (!common.validUUID(owner)) {
            error = [ errors.invalidUuidErr('owner_uuid') ];
            return cb(new errors.ValidationFailedError('Invalid Parameters',
                error));
        }

        filter += sprintf(PARAM_FILTER, 'owner_uuid', owner);
        filter = '(&' + filter + ')';
    }


    var vm;
    var req = this.connection.findObjects(VMS_BUCKET_NAME, filter);

    req.once('error', function (err) {
        return cb(err);
    });

    // For getVm we want the first result (and there should only be one result)
    req.once('record', function (object) {
        vm = object.value;
    });

    return req.once('end', function () {
        return cb(null, vm);
    });
};



/*
 * Gets VMs from a list of UUIDs
 */
Moray.prototype.getVms = function (uuids, cb) {
    var filter = '';
    var i;

    for (i = 0; i < uuids.length; i++) {
        filter += sprintf(PARAM_FILTER, 'uuid', uuids[i]);
    }

    filter = '(|' + filter + ')';
    var vms = [];
    var req = this.connection.findObjects(VMS_BUCKET_NAME, filter);

    req.once('error', function (err) {
        return cb(err);
    });

    req.on('record', function (object) {
        vms.push(common.translateVm(object.value, true));
    });

    req.once('end', function () {
        return cb(null, vms);
    });
};



/*
 * It takes same arguments than listVms/countVms do, and will return
 * cb(error, filter), where filter is the search filter based on params.
 */
Moray.prototype._vmsListParams = function (params, cb) {
    var filter = [];
    var error;

    if (params.uuid) {
        if (!common.validUUID(params.uuid)) {
            error = [ errors.invalidUuidErr('uuid') ];
            return cb(new errors.ValidationFailedError('Invalid Parameters',
                error));
        }
        filter.push(sprintf(PARAM_FILTER, 'uuid', params.uuid));
    } else if (params.uuids) {
        var uuidsFilter = '';

        params.uuids.forEach(function (uuid) {
            uuidsFilter += sprintf(PARAM_FILTER, 'uuid', uuid);
        });

        uuidsFilter = '(|' + uuidsFilter + ')';
        filter.push(uuidsFilter);
    }

    if (params.owner_uuid) {
        if (!common.validUUID(params.owner_uuid)) {
            error = [ errors.invalidUuidErr('owner_uuid') ];
            return cb(new errors.ValidationFailedError('Invalid Parameters',
                error));
        }
        filter.push(sprintf(PARAM_FILTER, 'owner_uuid', params.owner_uuid));
    }

    if (params.image_uuid) {
        filter.push(sprintf(PARAM_FILTER, 'image_uuid', params.image_uuid));
    }

    if (params.server_uuid) {
        filter.push(sprintf(PARAM_FILTER, 'server_uuid', params.server_uuid));
    }

    if (params.billing_id) {
        filter.push(sprintf(PARAM_FILTER, 'billing_id', params.billing_id));
    }

    if (params.package_name) {
        filter.push(sprintf(PARAM_FILTER, 'package_name', params.package_name));
    }

    if (params.package_version) {
        filter.push(sprintf(
                    PARAM_FILTER, 'package_version', params.package_version));
    }

    if (params.brand) {
        filter.push(sprintf(PARAM_FILTER, 'brand', params.brand));
    }

    if (typeof (params.docker) === 'boolean') {
        var filterStr = params.docker ? PARAM_FILTER : PARAM_FILTER_NE;
        filter.push(sprintf(filterStr, 'docker', true));
    }

    if (params.alias) {
        var str;
        // When doing an update we don't want to use a wildcard match
        if (params._update) {
            str = sprintf(PARAM_FILTER, 'alias', params.alias);
        } else {
            str = sprintf(PARAM_FILTER, 'alias', params.alias + '*');
        }
        filter.push(str);
    }

    if (params.ram || params.max_physical_memory) {
        var value = params.ram || params.max_physical_memory;
        filter.push(sprintf(PARAM_FILTER, 'max_physical_memory', value));
    }

    if (params.state) {
        if (params.state === 'active') {
            filter.push('(&(!(state=destroyed))(!(state=failed)))');
        } else {
            filter.push(sprintf(PARAM_FILTER, 'state', params.state));
        }
    }

    if (params.create_timestamp !== undefined) {
        assert.number(params.create_timestamp,
            'If not undefined, params.create_timestamp must be a number');
        filter.push(sprintf(PARAM_FILTER, 'create_timestamp',
            params.create_timestamp));
    }

    this._addTagsFilter(params, filter);

    return cb(null, filter);
};



/*
 * This is a bit different to getVm.
 * For this one we need exactly the VM that has the provided UUID
 */
Moray.prototype._getVmObject = function (uuid, cb) {
    this.connection.getObject(VMS_BUCKET_NAME, uuid, function (err, obj) {
        if (err) {
            cb(err);
        } else {
            cb(null, obj.value);
        }
    });
};



/*
 * Raw LDAP search filter
 */
Moray.prototype._parseLdapFilter = function (query, cb) {
    var error;

    if (!query) {
        return cb(null, []);
    }

    if (typeof (query) !== 'string') {
        error = [ errors.invalidParamErr('query', 'Query must be a string') ];
        return cb(new errors.ValidationFailedError('Invalid Parameters',
            error));
    }

    // TODO additional parsing and validation?
    if (query === '') {
        error = [ errors.invalidParamErr('query', 'Empty query') ];
        return cb(new errors.ValidationFailedError('Invalid Parameters',
            error));
    }

    query = query.replace(/\(ram/g, '(max_physical_memory');

    return cb(null, [query]);
};



/*
 * Parse a predicate query that allows us to create an ldap filter from an
 * easier syntax/format
 */
Moray.prototype._parsePredicate = function (jsonPredicate, cb) {
    if (!jsonPredicate) {
        return cb(null, []);
    }

    var predicate = JSON.parse(jsonPredicate);
    var query;
    try {
        query = common.toLdapQuery(predicate);
    } catch (error) {
        return cb(error);
    }

    return cb(null, [query]);
};



/*
 * Take all different ways to query listVms/countVms, and create a single
 * LDAP filter to search Moray with.
 */
Moray.prototype._createSearch = function (params, cb) {
    var self = this;

    self._parseLdapFilter(params.query, function (err, ldapSearch) {
        if (err) {
            return cb(err);
        }

        self._parsePredicate(params.predicate, function (err2, predSearch) {
            if (err2) {
                return cb(err2);
            }

            self._vmsListParams(params, function (err3, paraSearch) {
                if (err3) {
                    return cb(err3);
                }

                var filter = [].concat(ldapSearch, predSearch, paraSearch);

                var query;
                if (filter.length === 0) {
                    query = SELECT_ALL_FILTER;
                } else if (filter.length === 1) {
                    query = filter[0];
                } else {
                    query = '(&' + filter.join('') + ')';
                }

                return cb(null, query);
            });
        });
    });
};

/**
 * List all VMs for a given server from the VM bucket.
 * @param  {string}     uuid uuid of the server whos vms should be fetched.
 * @param  {Function}   cb  function of the form function(err, vms) {...}
 */
Moray.prototype.listVmsForServer = function listVmsForServer(uuid, cb) {
    var self = this;
    var vms = {};
    var vm;
    var filter = sprintf(PARAM_FILTER, 'server_uuid', uuid);
    filter += sprintf(PARAM_FILTER_NE, 'state', 'destroyed');
    filter = '(&' + filter + ')';

    var req = self.connection.findObjects(VMS_BUCKET_NAME, filter);

    req.once('error', function (error) {
        return cb(error);
    });

    req.on('record', function (object) {
        if (object && object.value) {
            vm = common.translateVm(object.value, false);
            vms[vm.uuid] = vm;
        }
    });

    return req.once('end', function () {
        return cb(null, vms);
    });
};

/*
 * List VMs
 */
Moray.prototype.listVms = function listVms(params, raw, cb) {
    var self = this;

    // Allow calling listVms with no post-processing of the VM object
    if (typeof (raw) === 'function') {
        cb = raw;
        raw = false;
    }

    self._createSearch(params, function (err, ldapFilter) {
        if (err) {
            return cb(err);
        }

        self.log.info({ filter: ldapFilter }, 'listVms filter');

        var vm;
        var vms = [];
        var filterOptions = _addPaginationOptions(params, ldapFilter);
        var req = self.connection.findObjects(VMS_BUCKET_NAME,
            filterOptions.ldapFilter, filterOptions.morayOptions);

        req.once('error', function (error) {
            return cb(error);
        });

        req.on('record', function (object) {
            if (object && object.value) {
                vm  = (raw ? object.value
                           : common.translateVm(object.value, true));
                // The way the API works wrt markers is that the client
                // requests the first page of results. Then to get the second
                // page of results, the client adds a marker to the query
                // string. This marker identifies the last entry of the first
                // page. Thus, if a marker is used, do not include the VM that
                // corresponds to that marker in the results of a given page,
                // as the client already got it with the previous page.
                if (!params.marker ||
                    !common.markerIdentifiesObject(params.marker, vm)) {
                    vms.push(vm);
                }
            }
        });

        return req.once('end', function () {
            return cb(null, vms);
        });
    });
};



/*
 * Given the same filter listVms uses, this function transforms it into
 * something which can be send to moray through RAW sql method.
 *
 * This method will return the number of total machines matching the given
 * params conditions using the traditional cb(err, counter) approach.
 */
Moray.prototype.countVms = function countVms(params, cb) {
    var self = this;

    self._createSearch(params, function (err, string) {
        if (err) {
            return cb(err);
        }

        var options = {
            limit: 1
        };

        self.log.info({ filter: string }, 'countVms filter');
        var req = self.connection.findObjects(VMS_BUCKET_NAME, string, options);
        var count = 0;

        req.on('record', function (r) {
            if (r && r['_count']) {
                count = Number(r['_count']);
            }
        });

        req.once('error', function (error) {
            return cb(error);
        });

        return req.once('end', function () {
            return cb(null, count);
        });
    });
};



/*
 * Puts a VM. If it doesn't exist it gets created, if it does exist it gets
 * updated. We no longer need to execute partial updates
 */
Moray.prototype.putVm = function putVm(uuid, vm, cb) {
    var object = this._toMorayVm(vm);
    this.connection.putObject(VMS_BUCKET_NAME, uuid, object, cb);
};

/*
 * Deletes *all* VMs that match the filter generated from "params".
 * This API is INTERNAL and should ONLY BE USED FOR WRITING TESTS.
 */
Moray.prototype.delVms = function delVms(params, cb) {
    assert.object(params, 'params');
    assert.func(cb, 'cb');

    var self = this;
    self._createSearch(params, function (err, filter) {
        if (err) {
            return cb(err);
        }

        // Make sure that the filter is not the filter that selects all VMs.
        // We don't want to allow deletion of all VMs via this API.
        assert.notEqual(filter, SELECT_ALL_FILTER);
        return self.connection.deleteMany(VMS_BUCKET_NAME, filter, params, cb);
    });
};

/*
 * Marks a VM as destroyed
 */
Moray.prototype.markAsDestroyed = function markAsDestroyed(vm, callback) {
    var self = this;

    var state = (vm.state === 'provisioning') ? 'failed' : 'destroyed';

    vm.state = state;
    vm.zone_state = state;
    if (state === 'destroyed') {
        vm.destroyed = new Date();
    }

    self.putVm(vm.uuid, vm, function (err) {
        if (err) {
            callback(err);
        } else {
            callback(null, vm);
        }
    });
};

/*
 * Returns a list of objects each representing a sort option to pass
 * to moray according to the sort parameter "sortparam" that was passed
 * by the HTTP client.
 * If no sort option needs to be set, an empty array is returned.
 */
function _sortOptionsFromSortParam(sortParam) {
    assert.optionalString(sortParam, 'sortParam must be a string or undefined');

    var sortOptions = [];
    var order;

    if (sortParam) {
        var splitted = sortParam.split('.');
        var property = splitted[0];

        if (property == 'ram') {
            property = 'max_physical_memory';
        }

        if (splitted.length == 2) {
            order = splitted[1] || common.DEFAULT_SORT_ORDER;
        }

        sortOptions.push({
            attribute: property,
            order: order
        });
    }

    // If the sorting options will not output a totally ordered results set,
    // add a sort option that will. This makes the last item of any
    // results set (even when not using a marker, for example when getting
    // the first page of paginated results) usable as a marker for getting
    // the next page of paginated results.
    var sortOptionsHasStrictTotalOrder =
        sortOptions.some(function (sortOption) {
            return common.isStrictTotalOrderField(sortOption.attribute);
        });

    if (!sortOptionsHasStrictTotalOrder) {
        sortOptions.push({
            attribute: common.strictTotalOrderField(),
            order: common.DEFAULT_SORT_ORDER
        });
    }

    return sortOptions;
}

/*
 * Build the appropriate LDAP filters for the marker "marker" and the sort
 * options "sortOptions". Returns a list of strings representing ldap
 * filters. An empty list is returned if a filter is not required for the
 * corresponding marker and sortOptions.
 */
function _buildFiltersFromMarker(marker, sortOptions) {
    assert.object(marker, 'marker must be an object');
    assert.arrayOfObject(sortOptions,
        'sortOptions must be an array of objects');

    var markerFilters = [];

    var sortOptionsLookup = {};
    sortOptions.forEach(function (sortOption) {
        assert.string(sortOption.attribute,
            'sortOption.attribute must be a string');
        assert.string(sortOption.order,
            'sortOption.order must be a string');

        sortOptionsLookup[sortOption.attribute] = sortOption.order;
    });

    Object.keys(marker).forEach(function (markerKey) {
        var markerValue = '' + marker[markerKey];
        var order;
        var ldapFilter;

        if (markerValue !== null) {
            order = sortOptionsLookup[markerKey];
            if (order === undefined)
                order = common.DEFAULT_SORT_ORDER;

            if (common.isSortOrderDescending(order)) {
                ldapFilter = new ldapjs.LessThanEqualsFilter({
                    attribute: markerKey,
                    value: markerValue
                });
            } else {
                ldapFilter = new ldapjs.GreaterThanEqualsFilter({
                    attribute: markerKey,
                    value: markerValue
                });
            }

            markerFilters.push(ldapFilter);
        }
    });

    return markerFilters;
}

/*
 * Augments moray params and ldapFilter used to query moray with
 * relevant moray options and ldap filter according to pagination options.
 *
 * Returns an object with two sub-objects:
 * - morayOptions: an object that contains sort, limit and offset options for
 * moray.
 * - ldapFilter: a string that contains the ldapFilter corresponding to the
 * original ldap filter + the additional filters to handle pagination when
 * using the "marker" querystring parameter.
 */
function _addPaginationOptions(params, ldapFilterString) {
    assert.object(params, 'params must be an object');
    assert.string(ldapFilterString, 'ldapFilter must be a string');

    var sortOptions = _sortOptionsFromSortParam(params.sort);

    var markerFilters, ldapFilterObject, combinedFilters;

    var morayOptions = {
        limit: params.limit,
        offset: params.offset
    };

    var paginationOptionsOut = {
        ldapFilter: ldapFilterString,
        morayOptions: morayOptions
    };

    morayOptions.sort = sortOptions;

    // If a marker is used, the entry corresponding to that marker must not
    // be returned in the result, but will be included in the filter, so
    // increment the limit to get the correct number of entries once the
    // entry that corresponds to the marker is removed
    if (morayOptions.limit !== undefined && params.marker) {
        morayOptions.limit += 1;
    }

    if (params.marker) {
        markerFilters = _buildFiltersFromMarker(params.marker, sortOptions);
        ldapFilterObject = ldapjs.parse(ldapFilterString);
        assert.object(ldapFilterObject, 'ldapFilterObject must be an object');

        combinedFilters = [ldapFilterObject].concat(markerFilters);
        paginationOptionsOut.ldapFilter = new ldapjs.AndFilter({
            filters: combinedFilters
        }).toString();
    }

    return paginationOptionsOut;
}

/*
 * Parses tag.xxx=yyy from the request params
 *   a="tag.role"
 *   m=a.match(/tag\.(.*)/)
 *   [ 'tag.role',
 *     'role',
 *     index: 0,
 *     input: 'tag.role' ]
 */
Moray.prototype._addTagsFilter = function (params, filter) {
    Object.keys(params).forEach(function (key) {
        var matches = key.match(/tag\.(.*)/);
        if (matches) {
            var tagKey = matches[1].replace(/-/g, '%2D');
            var tagString;
            var value = params[key];

            // Numbers have to be backwards compatible if VMs with numbers as
            // key values already exist
            if (value === 'true' || value === 'false') {
                var bool = '*-' + tagKey + '=' + '%b{' + value + '}' + '-*';
                tagString = '*-' + tagKey + '=' + value + '-*';
                filter.push(sprintf('(|(tags=%s)(tags=%s))', bool, tagString));

            } else if (!isNaN(Number(value))) {
                var num = '*-' + tagKey + '=' + '%n{' + value + '}' + '-*';
                tagString = '*-' + tagKey + '=' + value + '-*';
                filter.push(sprintf('(|(tags=%s)(tags=%s))', num, tagString));

            } else {
                value = value.replace(/-/g, '%2D');
                tagString = '*-' + tagKey + '=' + value + '-*';
                filter.push(sprintf(PARAM_FILTER, 'tags', tagString));
            }
        }
    });
};



/*
 * Sets up the VMAPI buckets.
 */
Moray.prototype._setupBuckets = function (cb) {
    var self = this;
    var buckets = [ {
        name: VMS_BUCKET_NAME,
        indices: VMS_BUCKET
    }, {
        name: SERVER_VMS_BUCKET_NAME,
        indices: SERVER_VMS_BUCKET
    }, {
        name: VM_ROLE_TAGS_BUCKET_NAME,
        indices: VM_ROLE_TAGS_BUCKET
    } ];

    async.mapSeries(buckets, function (bucket, next) {
        self._getBucket(bucket.name, function (err, bck) {
            if (err) {
                if (verror.hasCauseWithName(err, 'BucketNotFoundError')) {
                    self._createBucket(bucket.name, bucket.indices, next);
                } else {
                    next(err);
                }
            } else {
                next(null);
            }
        });
    }, function (err) {
        cb(err);
    });
};



/*
 * Gets a bucket
 */
Moray.prototype._getBucket = function (name, cb) {
    this.connection.getBucket(name, cb);
};



/*
 * Creates a bucket
 */
Moray.prototype._createBucket = function (name, config, cb) {
    this.connection.createBucket(name, config, cb);
};



/*
 * Deletes a bucket
 */
Moray.prototype._deleteBucket = function (name, cb) {
    this.connection.delBucket(name, cb);
};



/*
 * Converts to a valid moray VM object
 */
Moray.prototype._toMorayVm = function (vm) {
    var copy = common.clone(vm);
    var idx;

    var timestamps = ['create_timestamp', 'last_modified', 'destroyed' ];
    timestamps.forEach(function (key) {
        var isDate = (copy[key] !== null && typeof (copy[key]) === 'object' &&
            copy[key].getMonth !== undefined);

        if (typeof (copy[key]) === 'string') {
            copy[key] = new Date(copy[key]).getTime();
        } else if (isDate) {
            copy[key] = copy[key].getTime();
        }
    });

    // Remove deprecated fields
    for (idx = 0; idx < DEPRECATED_VM_FIELDS.length; idx++) {
        delete copy[DEPRECATED_VM_FIELDS[idx]];
    }

    // Only stringify if they are object
    var fields = ['nics', 'datasets', 'snapshots', 'internal_metadata',
        'customer_metadata'];
    fields.forEach(function (key) {
        if (copy[key] && typeof (copy[key]) === 'object') {
            copy[key] = JSON.stringify(copy[key]);
        }
    });

    if (copy.disks && typeof (copy.disks) === 'object') {
        // We don't really use it at the top level for KVM, but doing this in
        // moray (and hiding it) allows us to index the image_uuid column and
        // be able to search KVM VMs by image_uuid
        if (copy.disks[0] && copy.disks[0].image_uuid !== undefined) {
            copy.image_uuid = copy.disks[0].image_uuid;
        }
        copy.disks = JSON.stringify(copy.disks);
    }

    if (copy.tags && typeof (copy.tags) === 'object') {
        if ((Object.keys(copy.tags).length > 0)) {
            var tags = common.objectToTagFormat(copy.tags);
            copy.tags = tags;
        // Don't want to store '{}'
        } else {
            delete copy.tags;
        }
    }

    return copy;
};



/**
 * VM Role Tags
 */


/*
 * Get all VM role_tags that match one or more role_tags. Returns a list of
 * VM UUIDs.
 */
Moray.prototype.getRoleTags = function (roleTags, cb) {
    var filter = '';

    roleTags.forEach(function (roleTag) {
        filter += sprintf(PARAM_FILTER, 'role_tags', roleTag);
    });

    filter = '(|' + filter + ')';
    var uuids = [];
    var req = this.connection.findObjects(VM_ROLE_TAGS_BUCKET_NAME, filter);

    req.once('error', function (err) {
        return cb(err);
    });

    req.on('record', function (object) {
        uuids.push(object.key);
    });

    req.once('end', function () {
        return cb(null, uuids);
    });
};


/*
 * Get all role_tags for a VM
 */
Moray.prototype.getVmRoleTags = function (uuid, cb) {
    this.connection.getObject(VM_ROLE_TAGS_BUCKET_NAME, uuid,
        function (err, obj) {
        if (err) {
            if (verror.hasCauseWithName(err, 'ObjectNotFoundError')) {
                cb(null, []);
            } else {
                cb(err);
            }
        } else {
            cb(null, obj.value.role_tags);
        }
    });
};


/*
 * Puts a new role_tags object
 */
Moray.prototype.putVmRoleTags = function (uuid, roleTags, cb) {
    var object = { role_tags: roleTags };
    this.connection.putObject(VM_ROLE_TAGS_BUCKET_NAME, uuid, object, cb);
};


/*
 * Deletes all role_tags for a VM
 */
Moray.prototype.delVmRoleTags = function (uuid, cb) {
    this.connection.delObject(VM_ROLE_TAGS_BUCKET_NAME, uuid, function (err) {
        if (!err ||
            (err && verror.hasCauseWithName(err, 'ObjectNotFoundError'))) {
            cb(null);
        } else {
            cb(err);
        }
    });
};

Moray.prototype.close = function close() {
    if (this.connection) {
        this.connection.close();
    }
};

module.exports = Moray;<|MERGE_RESOLUTION|>--- conflicted
+++ resolved
@@ -5,7 +5,7 @@
  */
 
 /*
- * Copyright (c) 2016, Joyent, Inc.
+ * Copyright (c) 2017, Joyent, Inc.
  */
 
 /*
@@ -20,13 +20,10 @@
 var EventEmitter = require('events').EventEmitter;
 var jsprint = require('jsprim');
 var ldapjs = require('ldap-filter');
-<<<<<<< HEAD
-var verror = require('verror');
-=======
 var restify = require('restify');
 var sprintf = require('sprintf').sprintf;
 var util = require('util');
->>>>>>> 7defce16
+var verror = require('verror');
 
 var errors = require('../errors');
 var common = require('./../common');
