--- conflicted
+++ resolved
@@ -669,73 +669,9 @@
  * Puts a VM. If it doesn't exist it gets created, if it does exist it gets
  * updated. We no longer need to execute partial updates
  */
-<<<<<<< HEAD
 Moray.prototype.putVm = function putVm(uuid, vm, cb) {
     var object = this._toMorayVm(vm);
     this.connection.putObject(VMS_BUCKET_NAME, uuid, object, cb);
-=======
-Moray.prototype.putVm = function (uuid, vm, oldVm, cb) {
-    var self = this;
-
-    assert.uuid(uuid, 'uuid');
-    assert.object(vm, 'vm');
-    assert.object(oldVm, 'oldVm');
-    assert.func(cb, 'cb');
-
-    assert.object(self.changefeedPublisher, 'self.changefeedPublisher');
-
-    var VM_CHANGEFEED_RESOURCE_NAME = 'vm';
-    var vmObject = self._toMorayVm(vm);
-
-    /*
-     * Normalize both objects to not contain properties for values that are not
-     * set (null, undefined or empty string). This way, we can make sure that
-     * the computation of the differences between "oldVm" and "vm" won't find
-     * differences between non-existing properties and existing properties with
-     * values that are unset.
-     */
-    oldVm = common.translateVm(oldVm, false);
-    vm = common.translateVm(vm, false);
-
-    self.log.debug({oldVm: oldVm, vm: vm}, 'putting VM');
-
-    self.connection.putObject(VMS_BUCKET_NAME, uuid, vmObject,
-        function onPutObj(putObjErr) {
-            var diffs;
-
-            if (!putObjErr) {
-                self.log.debug('VM successfully put to moray');
-
-                if (oldVm && self.changefeedPublisher) {
-                    diffs = computeDiff(oldVm, vm, self.log);
-                    self.log.debug({diffs: diffs},
-                        'publishing change to changefeed');
-                    common.publishChange(self.changefeedPublisher,
-                        VM_CHANGEFEED_RESOURCE_NAME, diffs, vm.uuid,
-                        function onChangePublished(publishErr) {
-                            if (publishErr) {
-                                self.log.error({
-                                    err: publishErr
-                                }, 'error when publishing change to ' +
-                                    'changefeed');
-                            } else {
-                                self.log.debug('change published to ' +
-                                    'changefeed successfully');
-                            }
-
-                            cb(publishErr);
-                        });
-                } else {
-                    self.log.debug('not publishing change to changefeed');
-                    cb(putObjErr);
-                }
-            } else {
-                self.log.error({err: putObjErr},
-                    'error when putting VM to moray');
-                cb(putObjErr);
-            }
-        });
->>>>>>> e4cfd962
 };
 
 /*
@@ -762,14 +698,10 @@
 /*
  * Marks a VM as destroyed
  */
-<<<<<<< HEAD
 Moray.prototype.markAsDestroyed = function markAsDestroyed(vm, callback) {
-=======
-Moray.prototype.markAsDestroyed = function (vm, callback) {
     assert.object(vm, 'vm');
     assert.func(callback, 'callback');
 
->>>>>>> e4cfd962
     var self = this;
 
     var oldVm = jsprim.deepCopy(vm);
