/*
 * This Source Code Form is subject to the terms of the Mozilla Public
 * License, v. 2.0. If a copy of the MPL was not distributed with this
 * file, You can obtain one at http://mozilla.org/MPL/2.0/.
 */

/*
<<<<<<< HEAD
 * Copyright (c) 2016, Joyent, Inc.
=======
 * Copyright (c) 2017, Joyent, Inc.
>>>>>>> 7962daae
 */

/*
 * Functions for dealing with NAPI (the SDC Network API)
 */


var async = require('async');
var restifyClients = require('restify-clients');
var tritonTracer = require('triton-tracer');

var common = require('./../common');

// Wrap the clients with tracing magic.
restifyClients = tritonTracer.wrapRestifyClients({
    restifyClients: restifyClients
});


/*
 * NAPI Constructor
 */
function Napi(options) {
    this.log = options.log;

    this.client = restifyClients.createJsonClient({
        url: options.url,
        version: '*',
        log: options.log,
        agent: options.agent
    });
}



/*
 * Pings NAPI
 */
Napi.prototype.ping = function (callback) {
    this.client.get('/ping', function (err, req, res) {
        return callback(err);
    });
};



/*
 * Retrieves NIC information from NAPI
 */
Napi.prototype.getNics = function (params, callback) {
    var getParams = {
        path: '/nics',
        query: params
    };

    return this.client.get(getParams, function (err, req, res, nics) {
        if (err) {
            return callback(err, null);
        }

        return callback(null, nics);
    });
};



/*
 * Retrieves NIC information from NAPI
 */
Napi.prototype.getNic = function (mac, callback) {
    var theMac = mac.replace(/:/g, '');

    return this.client.get('/nics/' + theMac, function (err, req, res, nic) {
        // 404 is also an error object
        if (err) {
            if (res && (res.statusCode === 404)) {
                return callback(null, null);
            } else {
                return callback(err, null);
            }
        }

        return callback(null, nic);
    });
};



/*
 * Adds a new NIC on NAPI
 */
Napi.prototype.addNic = function (params, callback) {
    return this.client.post('/nics', params, function (err, req, res, nic) {
        if (err) {
            return callback(err, null);
        }

        return callback(null, nic);
    });
};



/*
 * Updates a NIC on NAPI
 */
Napi.prototype.updateNic = function (mac, params, callback) {
    var path = '/nics/' + mac.replace(/:/g, '');
    return this.client.put(path, params, function (err, req, res, nic) {
        if (err) {
            return callback(err, null);
        }

        return callback(null, nic);
    });
};



/*
 * Adds NICs to NAPI only when they don't exist yet
 */
Napi.prototype.addNics = function (vm, extra, callback) {
    var self = this;

    if (!vm.nics.length) {
        self.log.info('VM %s didn\'t have any NICs to add', vm.uuid);
        return callback();
    }

    var antiSpoofFields = ['allow_dhcp_spoofing', 'allow_ip_spoofing',
        'allow_mac_spoofing', 'allow_restricted_traffic',
        'allow_unfiltered_promisc'];

    var postParams = {
        owner_uuid: vm.owner_uuid,
        belongs_to_uuid: vm.uuid,
        belongs_to_type: 'zone'
    };

    for (var p in extra) {
        postParams[p] = extra[p];
    }

    function nicChanged(cur, old) {
        var fields = [ 'vlan_id', 'nic_tag', 'primary', 'ip',
            'netmask', 'state' ].concat(antiSpoofFields);
        var field;
        var diff = false;

        for (var i = 0; i < fields.length; i++) {
            field = fields[i];
            if (cur[field] !== old[field]) {
                diff = true;
                break;
            }
        }

        return diff;
    }

    function sanitizeBooleanAntiSpoof(params) {
        function booleanFromValue(value) {
            if (value === 'false' || value === '0') {
                return false;
            } else if (value === 'true' || value === '1') {
                return true;
            } else {
                // else should be boolean
                return value;
            }
        }

        antiSpoofFields.forEach(function (field) {
            if (params[field] !== undefined) {
                params[field] = booleanFromValue(params[field]);
            }
        });
    }

    async.mapSeries(vm.nics, function (nic, next) {
        self.getNic(nic.mac, function (err, oldNic) {
            if (err) {
                self.log.error('Error getting NIC %s', nic.mac);
                return next(err);
            } else {
                // ZAPI-525: we need to manually add nic.state because this
                // property doesn't live in the 'nics' attribute in the VM
                nic.state = (vm.state === 'running' ? 'running' : 'stopped');

                var allParams = common.simpleMerge(nic, postParams);
                if (allParams.vlan_id === undefined) {
                    allParams.vlan_id = 0;
                }
                allParams.vlan = allParams.vlan_id;

                sanitizeBooleanAntiSpoof(allParams);

                if (!oldNic) {
                    self.addNic(allParams, function (addErr) {
                        if (addErr) {
                            self.log.error('Could not add NIC %s for VM %s',
                                nic.mac, vm.uuid);
                        } else {
                            self.log.info('NIC %s added for VM %s',
                                nic.mac,  vm.uuid);
                        }
                        return next(addErr);
                    });
                } else {
                    // Only update NICs when they haven't changed
                    if (!nicChanged(nic, oldNic)) {
                        self.log.info('NIC %s for VM %s unchanged on NAPI',
                            nic.mac, vm.uuid);
                        return next();
                    }

                    // For boolean nic fields, if the value is set in NAPI
                    // but not in the update, unset it in NAPI.
                    for (var i = 0; i < antiSpoofFields.length; i++) {
                        var field = antiSpoofFields[i];
                        if (oldNic.hasOwnProperty(field) &&
                                !nic.hasOwnProperty(field)) {
                            allParams[field] = false;
                        }
                    }

                    self.updateNic(nic.mac, allParams, function (addErr) {
                        if (addErr) {
                            self.log.error('Could not update NIC %s for VM %s',
                                nic.mac, vm.uuid);
                        } else {
                            self.log.info('NIC %s updated for VM %s',
                                nic.mac,  vm.uuid);
                        }
                        return next(addErr);
                    });
                }
            }
        });

    }, function (err) {
        return callback(err);
    });
};



/*
 * Changes the states of NICs based on the VM's state.
 */
Napi.prototype.updateNicsState = function (vmUuid, vmState, callback) {
    var self = this;

    var nicState = (vmState === 'running' ? 'running' : 'stopped');

    self.getNics({
        belongs_to_uuid: vmUuid,
        belongs_to_type: 'zone'
    }, function (err, nics) {
        if (err) {
            return callback(err);
        }

        return async.mapSeries(nics, function (nic, next) {
            if (nic.state === nicState) {
                next();
            }

            self.updateNic(nic.mac, { state: nicState }, function (err2) {
                if (err2) {
                    self.log.error(err2, 'Could not update NIC %s for VM %s',
                        nic.mac, vmUuid);
                } else {
                    self.log.info('NIC %s updated for VM %s', nic.mac,  vmUuid);
                }

                return next(err2);
            });
        }, callback);
    });
};



/*
 * Adds a new NIC on NAPI
 */
Napi.prototype.deleteNic = function (mac, callback) {
    this.client.del('/nics/' + mac.replace(/:/g, ''),
        function (err, req, res, nic) {
        if (err) {
            callback(err, null);
            return;
        }

        callback(null, nic);
    });
};



/*
 * Deletes NICs from NAPI only when a VM is deleted
 */
Napi.prototype.deleteNics = function (vm, callback) {
    var self = this;

    if (!vm.nics || !vm.nics.length) {
        self.log.info('VM %s didn\'t have any NICs to destroy', vm.uuid);
        if (callback !== undefined) {
            callback();
        }
        return;
    }

    async.mapSeries(vm.nics, function (nic, next) {
        self.deleteNic(nic.mac, function (err) {
            if (err) {
                self.log.error('Could not delete NIC %s for VM %s', nic.mac,
                    vm.uuid);
            } else {
                self.log.info('NIC %s for VM %s deleted from NAPI',
                    nic.mac, vm.uuid);
            }
            return next(err);
        });
    }, function (err) {
        return callback(err);
    });
};


module.exports = Napi;<|MERGE_RESOLUTION|>--- conflicted
+++ resolved
@@ -5,11 +5,7 @@
  */
 
 /*
-<<<<<<< HEAD
- * Copyright (c) 2016, Joyent, Inc.
-=======
  * Copyright (c) 2017, Joyent, Inc.
->>>>>>> 7962daae
  */
 
 /*
