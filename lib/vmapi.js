/*
 * This Source Code Form is subject to the terms of the Mozilla Public
 * License, v. 2.0. If a copy of the MPL was not distributed with this
 * file, You can obtain one at http://mozilla.org/MPL/2.0/.
 */

/*
 * Copyright 2017, Joyent, Inc.
 */

/*
 * Main entry-point for the VMs API.
 */

<<<<<<< HEAD
// node-core
var crypto = require('crypto');
var EventEmitter = require('events').EventEmitter;
var http = require('http');
var https = require('https');
var os = require('os');
var util = require('util');

// npm
var assert = require('assert-plus');
var async = require('async');
var changefeed = require('changefeed');
var Logger = require('bunyan');
var restify = require('restify');
var tritonTracer = require('triton-tracer');

// local modules
var curlUserAgent = require('./restify-plugins/curl-user-agent');
var interceptors = require('./interceptors');
var validations = require('./common/validation');

// endpoints
=======


var assert = require('assert-plus');
var async = require('async');
var bunyan = require('bunyan');
var changefeed = require('changefeed');
var EffluentLogger = require('effluent-logger');
var EventEmitter = require('events').EventEmitter;
var once = require('once');
var restify = require('restify');
var trace_event = require('trace-event');
var util = require('util');

var curlUserAgent = require('./restify-plugins/curl-user-agent');
var interceptors = require('./interceptors');
>>>>>>> 7defce16
var jobs = require('./endpoints/jobs');
var metadata = require('./endpoints/metadata');
var ping = require('./endpoints/ping');
var roleTags = require('./endpoints/role-tags');
var statuses = require('./endpoints/statuses');
var vms = require('./endpoints/vms');
<<<<<<< HEAD

// APIs
var CNAPI = require('./apis/cnapi');
var IMGAPI = require('./apis/imgapi');
var MORAY = require('./apis/moray');
var NAPI = require('./apis/napi');
var PAPI = require('./apis/papi');
var WFAPI = require('./apis/wfapi');

=======
var validations = require('./common/validation');

var os = require('os');
var crypto = require('crypto');
var http = require('http');
var https = require('https');
>>>>>>> 7defce16

var request_seq_id = 0;
var API_SERVER_DEFAULT_PORT = 80;

/*
 * VMAPI constructor
 */
function VMAPI(options) {
    EventEmitter.call(this);

    assert.object(options, 'options');
    assert.optionalObject(options.log, 'options.log');

    // Fabric options
    assert.optionalObject(options.overlay, 'options.overlay');
    if (options.overlay) {
        assert.bool(options.overlay.enabled, 'options.overlay.enabled');
        if (options.overlay.enabled) {
            assert.uuid(options.overlay.natPool, 'options.overlay.natPool');
        }
    }

    assert.optionalObject(options.apiClients, 'options.apiClients');
    if (options.apiClients) {
        assert.optionalObject(options.apiClients.wfapi,
            'options.apiClients.wfapi');
        this.wfapi = options.apiClients.wfapi;

        assert.optionalObject(options.apiClients.cnapi,
            'options.apiClients.cnapi');
        this.cnapi = options.apiClients.cnapi;

        assert.optionalObject(options.apiClients.imgapi,
            'options.apiClients.imgapi');
        this.imgapi = options.apiClients.imgapi;

        assert.optionalObject(options.apiClients.napi,
            'options.apiClients.napi');
        this.napi = options.apiClients.napi;

        assert.optionalObject(options.apiClients.papi,
            'options.apiClients.papi');
        this.papi = options.apiClients.papi;
    }

    assert.object(options.moray, 'options.moray');
    this.moray = options.moray;

    assert.optionalObject(options.changefeed, 'options.changefeed');

    if (options.log === undefined) {
        this.log = bunyan.createLogger({
            name: 'vmapi',
            level: 'debug',
            serializers: restify.bunyan.serializers
        });
    } else {
        this.log = options.log;
    }

    this.options = options;
    this.changefeedOptions = options.changefeed;

    validations.init(options);
    this._initApis(options);
}

util.inherits(VMAPI, EventEmitter);


/*
 * Returns true if the response object "res" represents a response indicating a
 * successful HTTP request.
 */
function responseIndicatesSuccess(res) {
    assert.object(res, 'res');
    assert.finite(res.statusCode, 'res.statusCode');

    // Any 20X HTTP status code is considered to represent a successful request.
    return Math.floor(res.statusCode / 100) === 2;
}

/*
 * VMAPI API objects initialization code
 */
VMAPI.prototype._initApis = function _initApis(options) {
    assert.object(options, 'options');

    var apiVersion = options.version;

    var log = this.log;
    assert.object(log, 'log');

<<<<<<< HEAD
    // Init tracing now that we have a logger
    tritonTracer.init({
        log: log,
        sampling: {
            route: {
                changefeeds: 0.1,
                changefeeds_stats: 0.1,
                ping: 0.1
            }, GET: {
                '/ping': 0.1
            }
        }
    });
=======
    // EXPERIMENTAL
    if (options.fluentd_host) {
        addFluentdHost(log, options.fluentd_host);
    }
>>>>>>> 7defce16

    // Init VMAPI server
    this.server = restify.createServer({
        name: 'VMAPI',
        log: log.child({ component: 'api' }, true),
        version: apiVersion,
        serverName: 'SmartDataCenter',
        formatters: {
            'application/json': formatJSON,
            'text/plain': formatJSON,
            'application/octet-stream': formatJSON,
            'application/x-json-stream': formatJSON,
            '*/*': formatJSON },
        handleUncaughtExceptions: false
    });

    // Start the tracing backend and instrument this restify 'server'.
    tritonTracer.instrumentRestifyServer({
        server: this.server
    });

    // This allows VMAPI to respond to HEAD requests sent by curl with proper
    // headers and prevents/fixes https://smartos.org/bugview/ZAPI-220.
    this.server.pre(curlUserAgent());

    this.server.on('after', function (req, res, route, err) {
        if (req.path() === '/ping') {
            return;
        }

        var method = req.method;

        var requestSuccessful = responseIndicatesSuccess(res);
        // For debugging purposes, include the response's body in the audit log
        // by default.
        var includeBodyInAuditLog = true;
        if (requestSuccessful) {
            // When the request is succesful, include the body of the response
            // in the audit log, unless in the following cases:
            //
            // 1. A GET request: the response's body is not particularly
            // interesting and is usually big.
            //
            // 2. A HEAD request: even if a body is set in this case, it's only
            // so that Content-Length and Content-MD5 response headers are
            // properly set in the custom JSON restify formatter according to
            // RFC 2616. Having it in the audit log is not relevant since it's
            // actually not sent to the client sending the request.
            //
            // 3. A PutVms request: the response's body would be equivalent to
            // the request's data and is usually big.
            if (method === 'GET' || method === 'HEAD' ||
                (route && route.name === 'putvms')) {
                includeBodyInAuditLog = false;
            }
        }

        restify.auditLogger({
            log: req.log.child({ route: route && route.name }, true),
            body: includeBodyInAuditLog
        })(req, res, route, err);
    });

<<<<<<< HEAD
    this.server.on('uncaughtException', function (req, res, route, error) {
        req.log.info({
            err: error,
            url: req.url,
            params: req.params
        });

        res.send(new restify.InternalError('Internal Server Error'));
    });

    config.napi.log = log.child({ component: 'napi' }, true);
    config.cnapi.log = log.child({ component: 'cnapi' }, true);
    config.wfapi.log = log.child({ component: 'wfapi' }, true);
    config.moray.log = log.child({ component: 'moray' }, true);
    config.moray.binder = config.binder;
    config.changefeed.log = log.child({ component: 'changefeed' }, true);

    // Init Moray

    this.moray = new MORAY(config.moray);

    // Add restify server to changefeed config so that it can add routes
    config.changefeed.restifyServer = this.server;

    // Init APIs

    this.cnapi = new CNAPI(config.cnapi);
    this.imgapi = new IMGAPI(config.imgapi);
    this.napi = new NAPI(config.napi);
    this.papi = new PAPI(config.papi);
    this.wfapi = new WFAPI(config.wfapi);

=======
>>>>>>> 7defce16
    // Init Server middleware
    this.setMiddleware();
    this.setStaticRoutes();
    this.setRoutes();
};

VMAPI.prototype.init = function init(callback) {
    assert.func(callback, 'callback');

    var callbackOnce = once(callback);
    var changefeedPublisher;

    if (this.changefeedOptions) {
        /*
         * Add restify server to changefeed config so that it can
         * add routes.
         */
        this.changefeedOptions.restifyServer = this.server;

        changefeedPublisher =
            changefeed.createPublisher(this.changefeedOptions);

        changefeedPublisher.on('moray-ready',
            function onChangefeedReady() {
                callbackOnce();
            });

        changefeedPublisher.start();

        this.changefeedPublisher = changefeedPublisher;
    } else {
        callback();
    }
};

VMAPI.prototype.close = function close() {
    if (this.server) {
        this.server.close();
    }

    if (this.changefeedPublisher) {
        this.changefeedPublisher.close();
    }
};

/*
 * Sets custom middlewares to use for the API
 */
VMAPI.prototype.setMiddleware = function () {
    var server = this.server;
    server.use(function (req, res, next) {
        res.on('header', function onHeader() {
            var now = Date.now();
            res.header('Date', new Date());
            res.header('Server', server.name);
            res.header('x-request-id', req.getId());
            var t = now - req.time();
            res.header('x-response-time', t);
            res.header('x-server-name', os.hostname());
        });

        next();
    });

    server.use(restify.requestLogger());
    server.use(restify.acceptParser(server.acceptable));
    server.use(restify.bodyParser());
    server.use(restify.dateParser());
    server.use(restify.queryParser({allowDots: false, plainObjects: false}));
};



/*
 * Sets all routes for static content
 */
VMAPI.prototype.setStaticRoutes = function () {
    return;
};



/*
 * Sets all routes for the VMAPI server
 */
VMAPI.prototype.setRoutes = function () {
    var vmapi = this;

    vmapi.server.use(function _setApp(req, res, next) {
        req.app = vmapi;
        return next();
    });

    vms.mount(this.server);
    jobs.mount(this.server);
    roleTags.mount(this.server);
    metadata.mount(this.server);
    statuses.mount(this.server);
    ping.mount(this.server);
};



/*
 * Gets the server IP address for use by WFAPI on ping backs
 */
VMAPI.prototype.serverIp = function () {
    var interfaces = os.networkInterfaces();

    var ifs = interfaces['net0'] || interfaces['en1'] || interfaces['en0'];
    var ip;

    for (var i = 0; i < ifs.length; i++) {
        if (ifs[i].family === 'IPv4') {
            ip = ifs[i].address;
            break;
        }
    }

    return ip;
};



/*
 * Starts listening on the port given by options.port or config.api.port. Takes
 * options and a callback function as arguments. The callback is called with no
 * arguments.
 */
VMAPI.prototype.listen = function (options, callback) {
    var self = this;
    var bindAddr = '0.0.0.0';
    var port = API_SERVER_DEFAULT_PORT;

    if (typeof (options) === 'function') {
        callback = options;
        options = undefined;
    }

    if (options === undefined) {
        options = {};
    }

    assert.object(options, 'options');
    assert.optionalNumber(options.port, 'options.port');

    assert.optionalFunc(callback, 'callback');

    if (options && options.port !== undefined) {
        port = options.port;
    }

    self.server.listen(port, bindAddr, function () {
        self.log.info({ url: self.server.url },
                      '%s listening', self.server.name);

        if (callback) {
            callback();
        }

        return;
    });
};



/*
 * Force JSON for all accept headers
 */
function formatJSON(req, res, body, callback) {
    var formattedJson;

    if (body instanceof Error) {
        // snoop for RestError or HttpError, but don't rely on
        // instanceof
        res.statusCode = body.statusCode || 500;

        if (body.body) {
            body = body.body;
        } else {
            body = { message: body.message };
        }
    } else if (Buffer.isBuffer(body)) {
        body = body.toString('base64');
    }

    var data = JSON.stringify(body);
    var md5 = crypto.createHash('md5').update(data).digest('base64');

    res.setHeader('Content-Length', Buffer.byteLength(data));
    res.setHeader('Content-MD5', md5);
    res.setHeader('Content-Type', 'application/json');

    if (req.method === 'HEAD') {
        // In case of a successful response to a HEAD request, the formatter is
        // used to properly set the Content-Length and Content-MD5 headers, but
        // no data should actually be sent as part of the response's body. This
        // is all according to RFC 2616.
        formattedJson = '';
    } else {
        formattedJson = data;
    }

    callback(null, formattedJson);
}


module.exports = VMAPI;<|MERGE_RESOLUTION|>--- conflicted
+++ resolved
@@ -12,20 +12,18 @@
  * Main entry-point for the VMs API.
  */
 
-<<<<<<< HEAD
 // node-core
 var crypto = require('crypto');
 var EventEmitter = require('events').EventEmitter;
-var http = require('http');
-var https = require('https');
 var os = require('os');
 var util = require('util');
 
 // npm
 var assert = require('assert-plus');
 var async = require('async');
+var bunyan = require('bunyan');
 var changefeed = require('changefeed');
-var Logger = require('bunyan');
+var once = require('once');
 var restify = require('restify');
 var tritonTracer = require('triton-tracer');
 
@@ -35,30 +33,12 @@
 var validations = require('./common/validation');
 
 // endpoints
-=======
-
-
-var assert = require('assert-plus');
-var async = require('async');
-var bunyan = require('bunyan');
-var changefeed = require('changefeed');
-var EffluentLogger = require('effluent-logger');
-var EventEmitter = require('events').EventEmitter;
-var once = require('once');
-var restify = require('restify');
-var trace_event = require('trace-event');
-var util = require('util');
-
-var curlUserAgent = require('./restify-plugins/curl-user-agent');
-var interceptors = require('./interceptors');
->>>>>>> 7defce16
 var jobs = require('./endpoints/jobs');
 var metadata = require('./endpoints/metadata');
 var ping = require('./endpoints/ping');
 var roleTags = require('./endpoints/role-tags');
 var statuses = require('./endpoints/statuses');
 var vms = require('./endpoints/vms');
-<<<<<<< HEAD
 
 // APIs
 var CNAPI = require('./apis/cnapi');
@@ -67,15 +47,6 @@
 var NAPI = require('./apis/napi');
 var PAPI = require('./apis/papi');
 var WFAPI = require('./apis/wfapi');
-
-=======
-var validations = require('./common/validation');
-
-var os = require('os');
-var crypto = require('crypto');
-var http = require('http');
-var https = require('https');
->>>>>>> 7defce16
 
 var request_seq_id = 0;
 var API_SERVER_DEFAULT_PORT = 80;
@@ -169,7 +140,6 @@
     var log = this.log;
     assert.object(log, 'log');
 
-<<<<<<< HEAD
     // Init tracing now that we have a logger
     tritonTracer.init({
         log: log,
@@ -183,12 +153,6 @@
             }
         }
     });
-=======
-    // EXPERIMENTAL
-    if (options.fluentd_host) {
-        addFluentdHost(log, options.fluentd_host);
-    }
->>>>>>> 7defce16
 
     // Init VMAPI server
     this.server = restify.createServer({
@@ -252,7 +216,6 @@
         })(req, res, route, err);
     });
 
-<<<<<<< HEAD
     this.server.on('uncaughtException', function (req, res, route, error) {
         req.log.info({
             err: error,
@@ -285,8 +248,6 @@
     this.papi = new PAPI(config.papi);
     this.wfapi = new WFAPI(config.wfapi);
 
-=======
->>>>>>> 7defce16
     // Init Server middleware
     this.setMiddleware();
     this.setStaticRoutes();
