--- conflicted
+++ resolved
@@ -5,11 +5,7 @@
  */
 
 /*
-<<<<<<< HEAD
- * Copyright (c) 2016, Joyent, Inc.
-=======
  * Copyright (c) 2017, Joyent, Inc.
->>>>>>> e4cfd962
  */
 
 /*
@@ -127,16 +123,14 @@
  * @param  {function}  cb           callback function which takes err param
  */
 function publishChange(publisher, resource, subResources, uuid, cb) {
-<<<<<<< HEAD
     var self = this;
-=======
+
     assert.object(publisher, 'publisher');
     assert.string(resource, 'resource');
     assert.arrayOfString(subResources, 'subResources');
     assert.uuid(uuid, 'uuid');
     assert.func(cb, 'cb');
 
->>>>>>> e4cfd962
     var changeItem = {
         changeKind: {
             resource: resource,
