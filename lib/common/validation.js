/*
 * This Source Code Form is subject to the terms of the Mozilla Public
 * License, v. 2.0. If a copy of the MPL was not distributed with this
 * file, You can obtain one at http://mozilla.org/MPL/2.0/.
 */

/*
 * Copyright 2017, Joyent, Inc.
 */

/*
 * All validation related functions. They mostly apply to CreateVm and UpdateVm
 */


var assert = require('assert-plus');
var async = require('async');
var format = require('util').format;
var jsprim = require('jsprim');
var libuuid = require('libuuid');
var net = require('net');
<<<<<<< HEAD
var jsprim = require('jsprim');
=======
var restify = require('restify');
var strsplit = require('strsplit');
var tritonTags = require('triton-tags');
var util = require('util');
>>>>>>> 7962daae
var verror = require('verror');

var common = require('./vm-common');
var errors = require('../errors');
var markerUtils = require('./marker');
var predicateUtils = require('./predicate');
var sortValidation = require('../validation/sort');

var ALIAS_RE = /^[a-zA-Z0-9][a-zA-Z0-9\_\.\-]*$/;
/* JSSTYLED */
var DOCKER_TAG_DEFAULT_RE = /^(?:sdc_docker$|docker:label:triton\.|docker:label:(?:com|io|org)\.docker(?:project)?\.)/;
var DOCKER_TAG_RE = DOCKER_TAG_DEFAULT_RE;
// For now, using the more limited labels allowed by RFC1123. RFC2181 supercedes
// 1123, but the broader range of characters can sometimes cause problems with
// other systems (e.g. see the underscore in RFC5321).
var DNS_NAME_RE = /^[a-z0-9][a-z0-9\-]{0,62}(?:\.[a-z0-9][a-z0-9\-]{0,62})*$/i;
/*JSSTYLED*/
var IP_RE = /^(([0-9]|[1-9][0-9]|1[0-9]{2}|2[0-4][0-9]|25[0-5])\.){3}([0-9]|[1-9][0-9]|1[0-9]{2}|2[0-4][0-9]|25[0-5])$/;
var MAX_LIST_VMS_LIMIT = 1000;
var PW_SUFFIX = /^(.*)_pw$/;
var RAM_RE = /^0$|^([1-9][0-9]*$)/;
var TRITON_TAG_ROOT_RE = /^triton\./;
var UUID_RE = /^[a-f0-9]{8}-[a-f0-9]{4}-[a-f0-9]{4}-[a-f0-9]{4}-[a-f0-9]{12}$/;
var VOLUME_NAME_RE = /^[a-zA-Z0-9][a-zA-Z0-9_\.\-]+$/;

exports.MAX_LIST_VMS_LIMIT = MAX_LIST_VMS_LIMIT;

var VALID_VM_BRANDS = [
    'joyent-minimal',
    'joyent',
    'lx',
    'kvm',
    'sngl'
];

var VALID_VM_STATES = [
    'running',
    'stopped',
    'active',
    'destroyed'
];

var DEFAULT_QUOTA = 10; // GiB
var MIN_SWAP = 256;     // MiB

var VM_FIELDS = [
    {
        name: 'alias',
        mutable: true
    },
    {
        name: 'autoboot',
        mutable: true
    },
    {
        name: 'billing_id',
        mutable: true
    },
    {
        name: 'brand',
        mutable: false
    },
    {
        name: 'cpu_cap',
        mutable: true
    },
    {
        name: 'cpu_shares',
        mutable: true
    },
    {
        name: 'cpu_type',
        mutable: false
    },
    {
        name: 'customer_metadata',
        mutable: false
    },
    {
        name: 'delegate_dataset',
        mutable: false
    },
    {
        name: 'disk_driver',
        mutable: false
    },
    {
        name: 'dns_domain',
        mutable: false
    },
    {
        name: 'docker',
        mutable: false
    },
    {
        name: 'do_not_inventory',
        mutable: true
    },
    {
        name: 'firewall_enabled',
        mutable: true
    },
    {
        name: 'firewall_rules',
        mutable: false
    },
    {
        name: 'fs_allowed',
        mutable: true
    },
    {
        name: 'hostname',
        mutable: false
    },
    {
        name: 'indestructible_delegated',
        mutable: true
    },
    {
        name: 'indestructible_zoneroot',
        mutable: true
    },
    {
        name: 'init_name',
        mutable: false
    },
    {
        name: 'internal_metadata',
        mutable: false
    },
    {
        name: 'kernel_version',
        mutable: false
    },
    {
        name: 'limit_priv',
        mutable: true
    },
    {
        name: 'locality',
        mutable: false
    },
    {
        name: 'maintain_resolvers',
        mutable: true
    },
    {
        name: 'max_locked_memory',
        mutable: true
    },
    {
        name: 'max_lwps',
        mutable: true
    },
    {
        name: 'max_physical_memory',
        mutable: true
    },
    {
        name: 'max_swap',
        mutable: true
    },
    {
        name: 'mdata_exec_timeout',
        mutable: false
    },
    {
        name: 'networks',
        mutable: false
    },
    {
        name: 'nic_driver',
        mutable: false
    },
    {
        name: 'last_modified',
        internal: true
    },
    {
        name: 'overprovision_cpu',
        mutable: false
    },
    {
        name: 'overprovision_memory',
        mutable: false
    },
    {
        name: 'owner_uuid',
        mutable: false
    },
    {
        name: 'package_name',
        mutable: true
    },
    {
        name: 'package_version',
        mutable: true
    },
    {
        name: 'quota',
        mutable: true
    },
    {
        name: 'ram',
        mutable: true
    },
    {
        name: 'resolvers',
        mutable: true
    },
    {
        name: 'state',
        internal: true
    },
    {
        name: 'server_uuid',
        mutable: false
    },
    {
        name: 'tags',
        mutable: true
    },
    {
        name: 'tmpfs',
        mutable: true
    },
    {
        name: 'uuid',
        mutable: false
    },
    {
        name: 'vcpus',
        mutable: false
    },
    {
        name: 'volumes',
        mutable: false
    },
    {
        name: 'zfs_data_compression',
        mutable: true
    },
    {
        name: 'zfs_io_priority',
        mutable: true
    },
    {
        name: 'zlog_max_size',
        mutable: true
    },
    {
        name: 'zone_state',
        internal: true
    }
];
// export it so that it's available to tests
exports.VM_FIELDS = VM_FIELDS;

// Build vm field names lookup table
var VM_FIELD_NAMES_LOOKUP = {};
var allVmFieldsNames = VM_FIELDS.map(function eachVmField(vmField) {
    return vmField.name;
});

allVmFieldsNames.forEach(function (vmField) {
    VM_FIELD_NAMES_LOOKUP[vmField] = 1;
});

var validators = {

    /*
     * Max alias length is 255 chars after base64 encoding, which equals
     * 189 raw chars ( floor(255 / 4) * 3 = 189 ). This is because zonecfg
     * validation puts it in a 256-byte null-terminated buffer.
     */
    alias: createValidateStringFn('alias', {re: ALIAS_RE, max: 189}),

    autoboot: createValidateBooleanFn('autoboot'),

    billing_id: createValidateUUIDFn('billing_id', false),

    brand: createValidateStringsListFn('brand', VALID_VM_BRANDS,
        {required: true}),

    cpu_cap: createValidateNumberFn('cpu_cap'),

    cpu_shares: createValidateNumberFn('cpu_shares'),

    cpu_type: createValidateStringFn('cpu_type'),

    customer_metadata: createValidateMetadataFn('customer_metadata'),

    delegate_dataset: createValidateBooleanFn('delegate_dataset'),

    disk_driver: createValidateStringFn('disk_driver'),

    dns_domain:
        createValidateStringFn('dns_domain', {re: DNS_NAME_RE, max: 255}),

    docker: createValidateBooleanFn('docker'),

    do_not_inventory: createValidateBooleanFn('do_not_inventory'),

    firewall_enabled: createValidateBooleanFn('firewall_enabled'),

    firewall_rules: function (params) {
        var errs = [];

        if (params.firewall_rules === undefined) {
            return errs;
        }

        if (!Array.isArray(params.firewall_rules)) {
            errs.push(errors.invalidParamErr('firewall_rules', 'Not an array'));
            return errs;
        }

        // Just do basic validation - we'll rely on lower-level APIs to
        // determine if the rule is syntactically correct or not
        try {
            for (var r in params.firewall_rules) {
                validateFirewallRule(params.firewall_rules[r]);
            }
        } catch (e) {
            errs.push(errors.invalidParamErr('firewall_rules', e.message));
        }

        return errs;
    },

    fs_allowed: createValidateStringFn('fs_allowed'),

    hostname:
        createValidateStringFn('hostname', {re: DNS_NAME_RE, max: 64}),

    indestructible_delegated:
        createValidateBooleanFn('indestructible_delegated'),

    indestructible_zoneroot: createValidateBooleanFn('indestructible_zoneroot'),

    init_name: createValidateStringFn('init_name'),

    internal_metadata: createValidateMetadataFn('internal_metadata'),

    kernel_version: createValidateStringFn('kernel_version'),

    limit_priv: createValidateStringFn('limit_priv'),

    locality: function (params) {
        var errs = [];

        if (params.locality) {
            try {
                validLocality(params.locality);
            } catch (e) {
                errs.push(errors.invalidParamErr('locality', e.message));
            }
        }

        return errs;
    },

    maintain_resolvers: createValidateBooleanFn('maintain_resolvers'),

    max_locked_memory: createValidateNumberFn('max_locked_memory'),

    max_lwps: createValidateNumberFn('max_lwps'),

    max_physical_memory: createValidateNumberFn('max_physical_memory'),

    max_swap: createValidateNumberFn('max_swap'),

    mdata_exec_timeout: createValidateNumberFn('mdata_exec_timeout', {min: 1}),

    networks: function (params) {
        var errs = [];

        if (params.networks) {
            try {
                params.networks = validNetworks(params.networks, true);
            } catch (e) {
                errs.push(errors.invalidParamErr('networks', e.message));
            }
        } else {
            errs.push(errors.missingParamErr('networks'));
        }

        return errs;
    },

    nic_driver: createValidateStringFn('nic_driver'),

    overprovision_cpu: createValidateNumberFn('overprovision_cpu', {min: 1}),

    overprovision_memory: createValidateNumberFn('overprovision_memory',
        {min: 1}),

    owner_uuid: createValidateUUIDFn('owner_uuid', true),

    package_name: createValidateStringFn('package_name'),

    package_version: createValidateStringFn('package_version'),

    quota: createValidateNumberFn('quota'),

    ram: createValidateNumberFn('ram', {min: 1}),

    resolvers: createValidateArrayFn('resolvers'),

    server_uuid: createValidateUUIDFn('server_uuid', false),

    tags: createValidateMetadataFn('tags'),

    ticket: createValidateUUIDFn('ticket', false),

    tmpfs: createValidateNumberFn('tmpfs'),

    uuid: createValidateUUIDFn('uuid', false),

    vcpus: createValidateNumberFn('vcpus', {min: 1}),

    volumes: createValidateVolumes('volumes', false),

    zfs_data_compression: createValidateStringFn('zfs_data_compression'),

    zfs_io_priority: createValidateNumberFn('zfs_io_priority'),

    zlog_max_size: createValidateNumberFn('zlog_max_size')

};


/*
 * This ugly hack can change certain defaults used by functions in this file.
 * It can be removed if the validations are refactored into a more typical
 * object returned from a constructor function.
 */
function init(options) {
    assert.optionalObject(options, 'options');

    if (options && options.docker_tag_re) {
        DOCKER_TAG_RE = new RegExp(options.docker_tag_re);
    }
}

exports.init = init;


/*
 * Returns a validateMetadata function
 */
function createValidateMetadataFn(field) {
    return function (params) {
        var errs = [];

        if (params[field] !== undefined) {
            try {
                if (typeof (params[field]) === 'string') {
                    params[field] = JSON.parse(params[field]);
                }
                validMetadata(field, params[field]);
            } catch (e) {
                if (e.body && e.body.errors) {
                    errs.push(e.body.errors[0]);
                } else {
                    errs.push(errors.invalidParamErr(field));
                }
            }
        }

        return errs;
    };
}


/*
 * Returns a validateArray function
 */
function createValidateArrayFn(field, options) {
    assert.string(field, 'field');

    return function validateArray(params) {
        var errs = [];

        if (params[field] !== undefined && !Array.isArray(params[field])) {
            errs.push(errors.invalidParamErr(field, 'Not an array'));
        }

        return errs;
    };
}


/*
 * Returns a validateString function
 */
function createValidateStringFn(field, options) {
    var regexp;

    assert.string(field, 'field');

    options = options || {};
    assert.object(options, 'options');

    assert.optionalObject(options.re, 'options.re');
    assert.optionalFinite(options.min, 'options.min');
    assert.optionalFinite(options.max, 'options.max');

    return function (params) {
        var errs = [];

        if (options.required && params[field] === undefined)
            errs.push(errors.missingParamErr(field));

        if (params[field] !== undefined) {
            if (typeof (params[field]) !== 'string')
                errs.push(errors.invalidParamErr(field, 'Not a valid string'));

            if (options.min !== undefined && params[field].length < options.min)
                errs.push(errors.invalidParamErr(field,
                    'String is shorter than minimum of ' + options.min +
                    ' characters'));
            if (options.max !== undefined && params[field].length > options.max)
                errs.push(errors.invalidParamErr(field,
                    'String is longer than maximum of ' + options.max +
                    ' characters'));
            regexp = options.re;
            if (regexp && !regexp.test(params[field]))
                errs.push(errors.invalidParamErr(field,
                    'String does not match regexp: ' + regexp));
        }

        return errs;
    };
}


/*
 * Returns a validateNumber function
 */
function createValidateNumberFn(field, options) {
    options = options || {};
    assert.object(options);

    return function (params) {
        var errs = [];
        var error;

        if (options.required && params[field] === undefined)
            errs.push(errors.missingParamErr(field));

        if (params[field] !== undefined) {
            error = validNumber(params[field], options);
            if (error) {
                errs.push(errors.invalidParamErr(field, 'Not a valid number: '
                    + error.message));
            } else {
                params[field] = Number(params[field]);
            }
        }

        return errs;
    };
}


/*
 * Returns a validateBoolean function
 */
function createValidateBooleanFn(field, options) {
    options = options || {};
    assert.object(options, 'options');

    return function (params) {
        var errs = [];

        if (options.required && params[field] === undefined)
            errs.push(errors.missingParamErr(field));

        if (params[field] !== undefined &&
            typeof (params[field]) !== 'boolean') {
            if (['true', 'false'].indexOf(params[field]) === -1)
                errs.push(errors.invalidParamErr(field));
            else
                params[field] = params[field] === 'true';
        }

        return errs;
    };
}

function createValidateStringsListFn(field, list, options) {
    options = options || {};
    assert.object(options, 'options');
    assert.string(field, 'field');
    assert.arrayOfString(list, 'list');

    return function (params) {
        var errs = [];

        if (options.required && params[field] === undefined)
            errs.push(errors.missingParamErr(field));

        if (params[field] !== undefined && list.indexOf(params[field]) === -1) {
            var message = 'Must be one of: ' + list.join(', ');
            errs.push(errors.invalidParamErr(field, message));
        }

        return errs;
    };
}

function createValidateJSONPredicateFn(field, options) {
    assert.string(field, 'field');
    options = options || {};

    return function (params) {
        var jsonPredicate = params[field];
        var predicate = null;
        var errs = [];

        if (options.required && jsonPredicate === undefined)
            errs.push(errors.missingParamErr(field));

        if (jsonPredicate) {
            try {
                predicate = JSON.parse(jsonPredicate);
            } catch (parseErr) {
                errs.push(errors.invalidParamErr('predicate',
                    'Unable to parse predicate as JSON'));
                return errs;
            }

            if (Object.keys(predicate).length === 0) {
                errs.push(errors.invalidParamErr('predicate',
                    'Empty predicate'));
            }

            try {
                predicateUtils.predValidateSyntax(predicate);
            } catch (syntaxError) {
                errs.push(errors.invalidParamErr('predicate',
                    'Predicate syntax error: ' + syntaxError));
            }
        }

        return errs;
    };
}

/*
 * Validates if a string is a UUID
 */
function validUUID(uuid) {
    return UUID_RE.test(uuid);
}
exports.validUUID = validUUID;

function createValidateTimestampFn(field, options) {
    assert.string(field, 'field');
    options = options || {};
    assert.object(options, 'options');

    return function (params) {
        var errs = [];
        var timestamp = params[field];
        if (options.required && timestamp === undefined)
            errs.push(errors.missingParamErr(field));

        if (timestamp !== undefined) {
            if (!validTimestamp(timestamp)) {
                errs.push(errors.invalidParamErr(field, 'Invalid timestamp: '
                    + timestamp));
            } else {
                params[field] = jsprim.parseDateTime(params[field]).getTime();
            }
        }

        return errs;
    };
}

/*
 * Validate that the polymorphic parameter with name "paramName" has a key and
 * value that are both valid non-empty strings.
 */
function validatePolymorphicParamStringKeyValue(paramName, key, value) {
    assert.string(paramName, 'paramName');
    assert.optionalString(key, 'key');
    assert.optionalString(value, 'value');

    if (typeof (key) !== 'string' || key.length === 0) {
        return errors.invalidParamErr(paramName,
            'Invalid ' + paramName + ' key: ' + JSON.stringify(key));
    }
    if (typeof (value) !== 'string' || value.length === 0) {
        return errors.invalidParamErr(paramName,
            'Invalid ' + paramName + ' value: ' + JSON.stringify(value));
    }
}

function createValidatePolymorphicParamFn(options) {
    options = options || {};
    assert.object(options, 'options');
    assert.string(options.paramName, options.paramName);
    assert.func(options.validationFunc, 'options.validationFunc');

    var paramNameToTest = options.paramName;
    var validationFunc = options.validationFunc;

    return function validatePolymorphicParam(params) {
        var errs = [];
        var validationErr;
        /*
         * E.g 'tag.some_tag_name' or 'internal_metadata.docker:cmd'.
         */
        var fullyQualifiedParamName;
        var paramKey;
        var paramValue;

        for (fullyQualifiedParamName in params) {
            paramKey = polymorphicParamKey(fullyQualifiedParamName);

            if (polymorphicParamName(fullyQualifiedParamName) ===
                paramNameToTest) {
                paramValue = params[fullyQualifiedParamName];
                validationErr = validationFunc(paramNameToTest,
                        paramKey, paramValue);
                if (validationErr) {
                    errs.push(validationErr);
                }
            }
        }

        return errs;
    };
}

function createValidateCSVFn(field, validator, options) {
    assert.string(field, 'field');
    assert.func(validator, 'validator');

    options = options || {};
    assert.object(options, 'options');

    return function (params) {
        var errs = [];
        var csValues = params[field];
        var allValuesValid = true;

        if (options.required && csValues === undefined)
            errs.push(errors.missingParamErr(field));

        if (csValues !== undefined) {
            allValuesValid = csValues.split(',').every(validator);
            if (!allValuesValid) {
                errs.push(errors.invalidParamErr(field, 'Invalid values: '
                    + csValues));
            }
        }

        return errs;
    };
}

function createValidateVmFieldsFn(field, options) {
    assert.string(field, 'field');
    options = options || {};
    assert.object(options, 'options');

    return function (params) {
        var errs = [];
        var csValues = params[field];
        var allValuesValid = true;

        if (options.required && csValues === undefined)
            errs.push(errors.missingParamErr(field));

        if (csValues !== undefined) {
            allValuesValid = csValues.split(',').every(validVmField);
            if (!allValuesValid) {
                errs.push(errors.invalidParamErr(field, 'Invalid values: '
                    + csValues));
            }
        }

        return errs;
    };
}

/*
 * Returns a validateUUID function
 */
function createValidateUUIDFn(field, required) {
    if (required === undefined) required = false;

    return function (params) {
        var errs = [];

        if (params[field] === undefined && required) {
            errs.push(errors.missingParamErr(field));
        } else if (params[field] !== undefined &&
            !validUUID(params[field])) {
            errs.push(errors.invalidUuidErr(field));
        }

        return errs;
    };
}

function createValidateSortFn(field, options) {
    assert.string(field, 'field');
    options = options || {};
    assert.object(options, 'options');

    return function (params) {
        var errs = [];
        var sortString = params[field];

        if (options.required && sortString === undefined)
            errs.push(errors.missingParamErr(field));

        if (sortString !== undefined &&
            !sortValidation.isValidSortCriteria(sortString)) {
            errs.push(errors.invalidParamErr(field,
                'Invalid sort param: ' + sortString));
        }

        return errs;
    };
}

function createValidateMarkerFn(field, options) {
    assert.string(field, 'field');
    options = options || {};
    assert.object(options, 'options must be an object');

    return function (params) {
        var errs = [];
        var markerString = params[field];
        var marker, markerParseRes, markerParseErrors = [];
        var markerValidationErrs;
        var sortParamName = options.sortParamName;
        var sortString;

        if (options.required && markerString === undefined) {
            errs.push(errors.missingParamErr(field));
        } else if (markerString !== undefined) {
            markerParseRes = markerUtils.parseMarkerJSONString(markerString);
            assert.object(markerParseRes, 'markerParseRes must be an object');
            marker = markerParseRes.marker;
            if (marker === null || marker === undefined) {
                markerParseErrors = markerParseRes.parseErrors;
                assert.arrayOfString(markerParseErrors,
                    'markerParseErrors must be an array of strings');
                markerParseErrors.forEach(function (errorMsg) {
                    errs.push(errors.invalidParamErr(field,
                        'Invalid marker: ' + markerString + '. ' + errorMsg));
                });
            } else {
                if (sortParamName !== undefined)
                    sortString = params[sortParamName];

                markerValidationErrs =
                    markerUtils.validateMarker(marker, sortString);
                markerValidationErrs.forEach(function (errorMsg) {
                    errs.push(errors.invalidParamErr(field,
                        'Invalid marker: ' + markerString + '. ' + errorMsg));
                });
            }
        }

        if (errs.length === 0)
            params.marker = marker;

        return errs;
    };
}

function validVolumeName(volumeName) {
    if (volumeName === undefined || volumeName === null ||
        !VOLUME_NAME_RE.test(volumeName)) {
        return false;
    }

    return true;
}

function validVolumeMountpoint(mountpoint) {
    if (typeof (mountpoint) !== 'string') {
        return false;
    }

    /*
     * Must start with '/'.
     */
    if (mountpoint.length === 0 || mountpoint[0] !== '/') {
        return false;
    }

    /*
     * Must not contain the null character.
     */
    if (mountpoint.indexOf('\0') !== -1) {
        return false;
    }

    /*
     * Must contain at least one character that is not '/'.
     */
    if (mountpoint.search(/[^\/]/) === -1) {
        return false;
    }

    return true;
}

function createValidateVolumes(fieldName, required) {
    assert.string(fieldName, 'fieldName');
    assert.optionalBool(required, 'required');

    return function validateVolumesParam(params) {
        var errs = [];
        var idx = 0;
        var VALID_VOLUME_MODES = ['ro', 'rw'];
        var volume;
        var volumes = params[fieldName];

        if (required === false && volumes === undefined) {
            return errs;
        }

        if (!Array.isArray(volumes)) {
            errs.push(errors.invalidParamErr(fieldName,
                fieldName + ' must be an array of objects'));
            return errs;
        }

        if (volumes.length === 0) {
            errs.push(errors.invalidParamErr(fieldName,
                fieldName + ' must be a non-empty array of objects'));
        }

        for (idx = 0; idx < volumes.length; ++idx) {
            volume = volumes[idx];
            if (typeof (volume) !== 'object') {
                errs.push(errors.invalidParamErr(fieldName,
                    fieldName + ' must be a non-empty array of objects'));
            }

            if (volume === null) {
                errs.push(errors.invalidParamErr(fieldName,
                    fieldName + ' must be a non-empty array of objects'));
            }

            if (volume.mode !== undefined &&
                VALID_VOLUME_MODES.indexOf(volume.mode) === -1) {
                errs.push(errors.invalidParamErr(fieldName,
                    'volume mode for volume ' + util.inspect(volume) +
                        ' must be one of ' + VALID_VOLUME_MODES.join(', ')));
            }

            if (!validVolumeName(volume.name)) {
                errs.push(errors.invalidParamErr(fieldName,
                    'Invalid volume name for volume ' + util.inspect(volume)));
            }

            if (!validVolumeMountpoint(volume.mountpoint)) {
                errs.push(errors.invalidParamErr(fieldName,
                    'Invalid volume mount point for volume ' +
                        util.inspect(volume)));
            }
        }

        return errs;
    };
}
/*
 * Validate an individual element of the firewall_rules array
 */
function validateFirewallRule(rule) {
    if (typeof (rule) !== 'object' || Array.isArray(rule)) {
        throw new Error('Not an array of objects');
    }

    if (rule.uuid === undefined || typeof (rule.uuid) !== 'string' ||
            !validUUID(rule.uuid)) {
        throw new Error('Invalid rule: uuid must be a UUID');
    }

    if (rule.rule === undefined || typeof (rule.rule) !== 'string') {
        throw new Error('Invalid rule: rule must be a string');
    }

    if (rule.global !== undefined) {
        throw new Error('Invalid rule: cannot specify global rules');
    }

    if (rule.owner_uuid === undefined ||
            typeof (rule.owner_uuid) !== 'string' ||
            !validUUID(rule.owner_uuid)) {
        throw new Error('Invalid rule: owner_uuid must be a UUID');
    }

    if (rule.enabled === undefined || typeof (rule.enabled) !== 'boolean') {
        throw new Error('Invalid rule: enabled must be a boolean');
    }
}

/*
 * Reused by Create/Update for checking package values and populating the
 * request params when some values are not present. This function should only
 * be called when a request contains billing_id
 */
function validatePackageValues(papi, params, errs, callback) {
    var packageFields = ['cpu_cap', 'max_lwps', 'max_physical_memory',
        'max_swap', 'quota', 'vcpus', 'zfs_io_priority'];

    papi.getPackage(params.billing_id, function (err, pkg) {
        if (err) {
            if (verror.hasCauseWithName(err, 'ResourceNotFoundError')) {
                errs.push({
                    field: 'billing_id',
                    code: 'Invalid',
                    message: err.message
                });
                return callback();
            } else {
                return callback(err);
            }
        }

        // Allow for manually overriding package params from original
        // provision params
        packageFields.forEach(function (field) {
            if (params[field] === undefined && pkg[field] !== undefined) {
                if (field === 'quota') {
                    if (params.brand === 'kvm') {
                        params.quota = 10;
                    } else {
                        params.quota = Number(pkg.quota) / 1024;
                    }
                } else {
                   params[field] = Number(pkg[field]);
                }
            }
        });

        // Special case for default values
        var pkgRam = pkg.max_physical_memory;
        if (pkgRam !== undefined) {
            if (params.max_physical_memory === undefined) {
                params.max_physical_memory = Number(pkgRam);
            } else if (params.ram === undefined) {
                params.ram = Number(pkgRam);
            }
        }
        pkgRam = params.max_physical_memory || params.ram;

        if (params.cpu_shares === undefined) {
            if (pkg.fss !== undefined) {
                params.cpu_shares = Math.floor(Number(pkg.fss));
                if (isNaN(params.cpu_shares) || pkg.fss === '') {
                    callback(errors.invalidParamErr('cpu_shares',
                        'Package has invalid "fss" (cpu_shares) value'));
                    return;
                }
            } else {
                // Last resort default cpu_shares
                if (pkgRam > 128) {
                    params.cpu_shares = Math.floor(pkgRam / 128);
                } else {
                    params.cpu_shares = 1;
                }
            }
        }

        params['package'] = pkg;

        return callback();
    });
}


/*
 * Validates CreateVm parameters
 */
exports.validateCreateVmParams = function (vmapi, params, callback) {
    var errs = [];

    VM_FIELDS.filter(function (field) {
        return !field.internal;
    }).forEach(function (field) {
        var fieldErrs = validators[field.name](params);
        errs = errs.concat(fieldErrs);
    });

    // when no package is passed, we want to validate presence of ram,
    // max_physical_memory and disks (when kvm) at least
    if (!params.billing_id) {
        if (params.brand === 'kvm' && !params.ram) {
            errs.push(errors.missingParamErr('ram', 'Is required for KVM'));
        } else if (!params.max_physical_memory && !params.ram) {
            errs.push(errors.missingParamErr('ram'));
        }
    }

    // max_swap
    if (params.max_swap !== undefined && params.max_swap < MIN_SWAP) {
        errs.push(errors.invalidParamErr('max_swap',
            'Cannot be less than ' + MIN_SWAP));
    }

    validateBrandParams(params, errs);

    // Async validations
    var asyncFns = [];
    if (params.uuid) {
        asyncFns.push(validateUniqueUuid);
    }
    if (params.alias) {
        asyncFns.push(validateAlias);
    }
    if (params.server_uuid) {
        asyncFns.push(validateServer);
    } else {
        params.server_uuid = '';
    }

    if (params.billing_id &&
        params.billing_id !== '00000000-0000-0000-0000-000000000000') {
        asyncFns.push(validatePackage);
    }
    if (params.image_uuid || (params.disks && params.disks[0].image_uuid)) {
        asyncFns.push(validateImage);
    }
    if (params.image_uuid && params.brand === 'lx') {
        asyncFns.push(validateLxBrand);
    }

    function validateUniqueUuid(next) {
        vmapi.moray.getVm({ uuid: params.uuid }, function onGetVm(err, vm) {
            if (err) {
                return next(err);
            }

            if (vm) {
                errs.push(errors.duplicateParamErr('uuid'));
            }
            return next();
        });
    }

    function validateAlias(next) {
        validateUniqueAlias(vmapi.moray, params, function (err, errorObj) {
            if (err) {
                return next(err);
            } else if (errorObj) {
                errs.push(errorObj);
            }
            return next();
        });
    }

    function validateServer(next) {
        vmapi.cnapi.getServer(params.server_uuid, function (err) {
            if (err) {
                if (verror.hasCauseWithName(err, 'ResourceNotFoundError')) {
                    errs.push({
                        field: 'server_uuid',
                        code: 'Invalid',
                        message: err.message
                    });
                } else {
                    return next(err);
                }
            }
            return next();
        });
    }

    function validatePackage(next) {
        validatePackageValues(vmapi.papi, params, errs, next);
    }

    function validateImage(next) {
        var img_uuid = params.image_uuid || params.disks[0].image_uuid;

        vmapi.imgapi.getImage(img_uuid, function (err, image) {
            if (err) {
                if (verror.hasCauseWithName(err, 'ResourceNotFoundError')) {
                    errs.push({
                        field: 'image_uuid',
                        code: 'Invalid',
                        message: err.message
                    });
                    return next();
                } else {
                    return next(err);
                }
            }

            if (image.state !== 'active' || image.disabled !== false) {
                errs.push({
                    field: 'image_uuid',
                    code: 'Invalid',
                    message: 'Image must be active and not disabled'
                });
            } else {
                params.image = image;
            }
            return next();
        });
    }

    function validateLxBrand(next) {
        var DOCKER_TYPES = ['lx-dataset', 'docker'];

        if (DOCKER_TYPES.indexOf(params.image.type) === -1) {
            errs.push(errors.invalidParamErr(
                'image_uuid', 'Image type is "' + params.image.type + '\" ' +
                'must be one of: ' + JSON.stringify(DOCKER_TYPES)));
        }

        if (params.kernel_version === undefined) {
            if (params.image.tags && params.image.tags.kernel_version) {
                params.kernel_version = params.image.tags.kernel_version;
            } else {
                errs.push(errors.missingParamErr(
                    'kernel_version', 'Required for LX zones'));
            }
        }

        return next();
    }

    async.series(asyncFns, function (err) {
        if (err) {
            return callback(err);
        }

        if (errs.length) {
            return callback(
                new errors.ValidationFailedError('Invalid VM parameters',
                    errs));
        }
        return callback(null);
    });
};



/*
 * Validates UpdateVm params
 */
exports.validateUpdateVmParams = function (vmapi, vm, obj, callback) {
    var errs = [];
    var params = {};

    VM_FIELDS.filter(function (field) {
        return field.mutable && !field.internal;
    }).forEach(function (field) {
        var fieldErrs = validators[field.name](obj);
        errs = errs.concat(fieldErrs);

        if (obj[field.name] !== undefined && fieldErrs.length === 0) {
            params[field.name] = obj[field.name];
        }
    });

    if (errs.length > 0) {
        return callback(new errors.ValidationFailedError(
            'Invalid VM update parameters', errs));
    }

    // special case for change_owner
    if (obj.new_owner_uuid) {
        if (typeof (obj.new_owner_uuid) === 'string' &&
            validUUID(obj.new_owner_uuid)) {
            params.new_owner_uuid = obj.new_owner_uuid;
        } else {
            errs.push(errors.invalidUuidErr('new_owner_uuid'));
        }
    }

    if (obj.customer_metadata) {
        try {
            createMetadataObject(vm,
                'customer_metadata',
                params,
                obj.customer_metadata);
            validateMetadataNamespaces(vm, params);
        } catch (e) {
            errs.push(e.body.errors[0]);
        }
    }

    if (obj.internal_metadata) {
        try {
            createMetadataObject(vm,
                'internal_metadata',
                params,
                obj.internal_metadata);
        } catch (e) {
            errs.push(e.body.errors[0]);
        }
    }

    if (obj.tags) {
        try {
            createMetadataObject(vm,
                'tags',
                params,
                obj.tags);
        } catch (e) {
            errs.push(e.body.errors[0]);
        }
    }

    if (obj.update_disks) {
        if (Array.isArray(obj.update_disks)) {
            params.update_disks = obj.update_disks;
        } else {
            errs.push(errors.invalidParamErr('update_disks', 'Not an array'));
        }
    }

    // If there were no parameters passed, fail here before doing any async
    if (Object.keys(params).length === 0) {
        var errMsg = errs.length > 0?
            'Invalid VM update parameters' : 'No VM parameters provided';
        return callback(new errors.ValidationFailedError(errMsg, errs));
    }

    function getSubtask() {
        if (params.billing_id !== undefined ||
                params.ram !== undefined ||
                params.max_physical_memory !== undefined) {
            return 'resize';
        } else if (params.new_owner_uuid) {
            return 'change_owner';
        } else if (params.alias) {
            return 'rename';
        }
        return '';
    }

    // Ideally there is no simultaneous subtasks unless requests are
    // manually done
    params.subtask = getSubtask();

    // Validate resize. Not allowed for KVM at the moment
    if (params.subtask === 'resize' && vm.brand === 'kvm') {
        errs.push(errors.invalidParamErr('brand', 'Cannot resize a KVM VM'));
    }


    // Async validations
    var asyncFns = [];
    if (params.alias) {
        asyncFns.push(validateAlias);
    }
    if (params.billing_id) {
        asyncFns.push(validatePackage);
    }
    if (params.subtask === 'resize' && vm.brand !== 'kvm') {
        asyncFns.push(validateResize);
        asyncFns.push(validateCapacity);
    }

    function validateAlias(next) {
        var vparams = { owner_uuid: vm.owner_uuid, alias: params.alias };
        validateUniqueAlias(vmapi.moray, vparams, function (err, errorObj) {
            if (err) {
                return next(err);
            } else if (errorObj) {
                errs.push(errorObj);
            }
            return next();
        });
    }

    function validatePackage(next) {
        validatePackageValues(vmapi.papi, params, errs, next);
    }

    function validateResize(next) {
        // First get image from IMGAPI and resort to CNAPI if the image omly
        // exists in the server. This can be the case for customer created
        // images that can be deleted from the IMGAPI repository
        vmapi.imgapi.getImage(vm.image_uuid, function (err, image) {
            if (err) {
                if (verror.hasCauseWithName(err, 'ResourceNotFoundError')) {
                    return vmapi.cnapi.getImage(
                        vm.server_uuid,
                        vm.image_uuid,
                        onImage);
                } else {
                    return next(err);
                }
            }
            return onImage(null, image);
        });

        function onImage(err, image) {
            if (err) {
                if (verror.hasCauseWithName(err, 'ResourceNotFoundError')) {
                    errs.push(errors.invalidParamErr(
                        'image_uuid',
                        err.message));
                    return next();
                } else {
                    return next(err);
                }
            }

            var newRam = params.ram || params.max_physical_memory;
            var reqs = image.requirements;

            var maxRam = reqs && reqs.max_ram;
            var minRam = reqs && reqs.min_ram;

            if (maxRam && newRam > maxRam) {
                errs.push(errors.invalidParamErr(
                    'ram',
                    'Specified RAM (' + newRam + ') does not meet the maximum' +
                    ' RAM requirement (' + maxRam + ')'));
            } else if (minRam && newRam < minRam) {
                errs.push(errors.invalidParamErr(
                    'ram',
                    'Specified RAM (' + newRam + ') does not meet the minimum' +
                    ' RAM requirement (' + minRam + ')'));
            }
            return next();
        }
    }

    function validateCapacity(next) {
        // obj == req.params
        if (obj.force === true || obj.force === 'true') {
            vmapi.log.info('Forced resize operation called for %s', obj.uuid);
            return next();
        }

        var currentRam = vm.ram || vm.max_physical_memory;
        var requiredRam = params.ram || params.max_physical_memory;
        var neededRam = requiredRam - currentRam;

        var currentDisk = vm.quota;
        var requiredDisk = params.quota;

        vmapi.cnapi.capacity([ vm.server_uuid ], function (err, cap) {
            if (err) {
                return next(err);
            }

            // If the /capacity endpoint in CNAPI returns an empty object (eg.
            // because the server is reserved) we'll just consider the server
            // to have no capacity.
            if (!cap.capacities.hasOwnProperty(vm.server_uuid) ||
                !cap.capacities[vm.server_uuid].hasOwnProperty('ram') ||
                !cap.capacities[vm.server_uuid].hasOwnProperty('disk')) {

                errs.push(errors.insufficientCapacityErr(
                    'server',
                    'Unable to determine server capacity'));
                return next();
            }

            var sram = cap.capacities[vm.server_uuid].ram;
            var sdisk = cap.capacities[vm.server_uuid].disk / 1024;

            if (currentRam < requiredRam && sram < neededRam) {
                errs.push(errors.insufficientCapacityErr(
                    'ram',
                    'Required additional RAM (' + neededRam + ') exceeds the ' +
                    'server\'s available RAM (' + sram + ')'));
            }

            if (!requiredDisk) {
                return next();
            }

            // Some VMs do not have quotas; they need to be treated
            // pessimistically.
            if (currentDisk) {
                var neededDisk = requiredDisk - currentDisk;

                if (currentDisk < requiredDisk && sdisk < neededDisk) {
                    errs.push(errors.insufficientCapacityErr(
                        'quota',
                        'Required additional disk (' + neededDisk + ') ' +
                        'exceeds the server\'s available disk (' + sdisk +
                        ')'));
                }
            } else {
                if (sdisk < requiredDisk) {
                    errs.push(errors.insufficientCapacityErr(
                        'quota',
                        'Required disk (' + requiredDisk + ') exceeds the ' +
                        'server\'s available disk (' + sdisk + ')'));
                }
            }

            return next();
        });
    }

    async.series(asyncFns, function (err) {
        if (err) {
            return callback(err);
        }

        if (errs.length) {
            return callback(
                new errors.ValidationFailedError('Invalid VM update parameters',
                    errs));
        }
        return callback(null, params);
    });
};

function validateListVmsParams(params, callback) {
    async.series([
        function validateSingleParams(next) {
            var listVmValidators = {
                alias: createValidateStringFn('alias', {re: ALIAS_RE}),
                billing_id: createValidateUUIDFn('billing_id'),
                brand: createValidateStringsListFn('brand', VALID_VM_BRANDS),
                create_timestamp: createValidateTimestampFn('create_timestamp'),
                docker: createValidateBooleanFn('docker'),
                fields: createValidateVmFieldsFn('fields'),
                image_uuid: createValidateUUIDFn('image_uuid'),
                internal_metadata: createValidatePolymorphicParamFn({
                    paramName: 'internal_metadata',
                    validationFunc: validatePolymorphicParamStringKeyValue
                }),
                limit: createValidateNumberFn('limit',
                    {min: 1, max: MAX_LIST_VMS_LIMIT}),
                marker: createValidateMarkerFn('marker',
                    {sortParamName: 'sort'}),
                offset: createValidateNumberFn('offset'),
                owner_uuid: createValidateUUIDFn('owner_uuid'),
                package_name: createValidateStringFn('package_name'),
                package_version: createValidateStringFn('package_version'),
                predicate: createValidateJSONPredicateFn('predicate'),
                query: createValidateStringFn('query'),
                ram: createValidateStringFn('ram', {re: RAM_RE}),
                server_uuid: createValidateUUIDFn('server_uuid'),
                sort: createValidateSortFn('sort'),
                state: createValidateStringsListFn('state', VALID_VM_STATES),
                tag: createValidatePolymorphicParamFn({
                    paramName: 'tag',
                    validationFunc: validatePolymorphicParamStringKeyValue
                }),
                uuid: createValidateUUIDFn('uuid'),
                uuids: createValidateCSVFn('uuids', validUUID)
            };

            return validateParams(listVmValidators, params, {strict: true},
                next);
        },
        function validateConflictingParams(next) {
            var errs = [];
            if (params.offset && params.marker) {
                errs.push(errors.conflictingParamsErr(['offset', 'marker'],
                    'offset and marker cannot be used at the same time'));
            }

            if (errs.length > 0)
                return next(errs);

            return next();
        }], callback);
}
exports.validateListVmsParams = validateListVmsParams;

function validTimestamp(timestamp) {
    // Try the ISO string form
    var date = new Date(timestamp);
    if (!isNaN(date.getTime()))
        return true;

    // Try the miliseconds since epoch form
    date = new Date(Number(timestamp));
    if (!isNaN(date.getTime()))
        return true;

    return false;
}

exports.validTimestamp = validTimestamp;

/*
 * Validates if an array contains strings
 */
function validStrings(object) {
    var array;
    var string;

    if (Array.isArray(object)) {
        array = object;
    } else if (typeof (object) === 'string') {
        array = object.split(',');
    } else {
        return false;
    }

    for (var i = 0; i < array.length; i++) {
        string = array[i];
        if (typeof (string) !== 'string') {
            return false;
        }
    }

    return true;
}

exports.validStrings = validStrings;

// Just make sure it works in case someone decides to send 'false'
function isPrimary(prm) {
    return (prm === undefined ? false : (prm === true || prm === 'true'));
}


/*
 * Validates if a comma separated string contains UUIDs
 * If isProvision is true then it will assume a new VM that has no NICs yet,
 * therefore marking the first NIC as primary if not explicitly done for others.
 * If isProvision is false it means that we can't deafult a NIC as primary
 *
 * The history of this format has changed over some time. The original 'legacy'
 * way is the form of:
 *
 * [ uuid_0, uuid_1, ... ]
 *
 * The next iteration of this looks like:
 *
 * [ { uuid: uuid_0, primary: true }, { uuid: uuid_1, ip: ip_1 }, ... ]
 *
 * Importantly that form allowed us to request an IP address and to set which
 * nic is the primary. However, we want to allow the API to evolve into
 * something that's more IPv6 friendly and allows us to specify multiple IPv6
 * IPs.
 *
 * The new form of this is going to look like:
 *
 * [
 *   {
 *     ipv4_uuid: uuid_0, ipv4_count: <number>, ipv4_ips: [ ip0, ip1, ... ],
 *     ipv6_uuid: uuid_1, ipv6_count: <number>, ipv6_ips: [ ip0, ip1, ... ],
 *     primary: true
 *   }, ...
 * ]
 *
 * The idea here is that each object is an interface. Interfaces can be IPv4 and
 * IPv6 uuids. That said, we don't quite support everything here yet. We only
 * support a count of 1 or a single IP in the array. We don't support both of
 * those at this time, though we'll go through and support it later on, the same
 * is true for IPv6. The goal is just to future proof ourselves at the various
 * layers of the stack. And of course, if this never does come to pass, I'll be
 * quite sad, and say I'm sorry.
 */
function validNetworks(object, isProvision) {
    var networks = [];
    var primaries = 0;
    var array, obj, uuid;

    if (Array.isArray(object)) {
        array = object;
    } else if (typeof (object) === 'string') {
        array = object.split(',');
    } else {
        throw new Error('Malformed networks object');
    }

    for (var i = 0; i < array.length; i++) {
        obj = array[i];

        // See history of types up above
        if (typeof (obj) == 'string') {
            uuid = obj;
            obj = { ipv4_uuid: uuid, ipv4_count: 1 };
        } else {
            if (isPrimary(obj.primary)) {
                primaries++;
            }

            if ('uuid' in obj && ('ipv4_uuid' in obj || 'ipv6_uuid' in obj)) {
                throw new Error('Network object uses both old uuid form and ' +
                    'new ipvX_uuid form');
            }

            if ('uuid' in obj) {
                obj['ipv4_uuid'] = obj['uuid'];
                delete obj['uuid'];
                if ('ip' in obj) {
                    obj['ipv4_ips'] = [ obj['ip'] ];
                    delete obj['ip'];
                } else {
                    obj['ipv4_count'] = 1;
                }
            } else {
                if ('ipv6_uuid' in obj || 'ipv6_count' in obj ||
                    'ipv6_ips' in obj) {
                     throw new Error('IPv6 options are not currently ' +
                         'supported');
                }
                if ('ipv4_count' in obj && 'ipv4_ips' in obj) {
                    throw new Error('cannot specify both an IP count and ' +
                        'specific IPs');
                }

                if ('ipv4_count' in obj) {
                    if (typeof (obj['ipv4_count']) !== 'number') {
                        throw new Error('ipv4_count must be a number');
                    }

                    if (obj['ipv4_count'] !== 1) {
                        throw new Error('ipv4_count must be set to one');
                    }
                }

                if ('ipv4_ips' in obj) {
                    if (!Array.isArray(obj['ipv4_ips'])) {
                        throw new Error('ipv4_ips must be an array');
                    }

                    if (obj['ipv4_ips'].length !== 1) {
                        throw new Error('ipv4_ips may only have a single ' +
                            'entry');
                    }

                    for (var j = 0; j < obj['ipv4_ips'].length; j++) {
                        if (net.isIPv4(obj['ipv4_ips'][j]) !== true) {
                            throw new Error('ipv4_ips contains invalid IPv4 ' +
                                'addresses');
                        }
                    }
                }

                if (!('ipv4_count' in obj) && !('ipv4_ips' in obj)) {
                    obj['ipv4_count'] = 1;
                }
            }
        }

        if (obj.ipv4_uuid && !validUUID(obj.ipv4_uuid)) {
            throw new Error(format('Invalid uuid %s', obj.uuid));
        } else if (!obj.ipv4_uuid && !obj.name) {
            throw new Error('Network object must specify a UUID or a name');
        }
        networks.push(obj);
    }

    // Two primaries were specified
    if (primaries > 1) {
        throw new Error('Cannot specify more than one primary network');
    } else if (isProvision === true && primaries === 0) {
        networks[0].primary = true;
    } // else just one primary which is fine

    return networks;
}

exports.validNetworks = validNetworks;



/*
 * Two validations at the moment:
 * - reordering: if you provide 'interface' for one nic, all others must have
 *      the same attribute as well
 * - reassigning primary: only one nic can be primary
 */
function validNics(vm, object) {
    var nics = [];
    var primaries = 0;
    var interfaces = 0;
    var array, obj;

    if (Array.isArray(object)) {
        array = object;
    } else if (typeof (object) === 'string') {
        array = object.split(',');
    } else {
        throw new Error('Malformed NICs object');
    }
    if (array.length === 0) {
        throw new Error('At least one NIC must be updated');
    }

    var additionalParams = ['allow_dhcp_spoofing', 'allow_ip_spoofing',
        'allow_mac_spoofing', 'allow_restricted_traffic'];
    var whitelistAttrs = additionalParams.concat('mac', 'interface', 'primary');

    var nic;
    for (var i = 0; i < array.length; i++) {
        nic = {};
        obj = array[i];

        // Verify the list of fields passed through a whitelist to make sure
        // users are informed when providing incorrect properties
        for (var key in obj) {
            if (whitelistAttrs.indexOf(key) === -1) {
                throw new Error(
                    format('\'%s\' is not a valid property to update', key));
            }
        }

        if (obj.mac === undefined) {
            throw new Error('All NICs must have a `mac` attribute');
        }
        nic.mac = obj.mac;

        if (isPrimary(obj.primary)) {
            nic.primary = obj.primary;
            primaries++;
        }
        if (obj['interface'] !== undefined) {
            nic['interface'] = obj['interface'];
            interfaces++;
        }

        additionalParams.forEach(function (addlParam) {
            if (obj.hasOwnProperty(addlParam)) {
                nic[addlParam] = obj[addlParam];
            }
        });

        nics.push(nic);
    }

    // Two primaries were specified
    if (primaries > 1) {
        throw new Error('Cannot specify more than one primary NIC');
    } else if (interfaces > 0 && interfaces !== vm.nics.length) {
        throw new Error('If reordering, must specify a new `interface` ' +
            'for every NIC that the VM currently has');
    }

    return nics;
}

exports.validNics = validNics;



/*
 * Validates if locality object is understandable by DAPI.
 */
function validLocality(object) {
    if (!object || typeof (object) !== 'object') {
        throw new Error('malformed locality object');
    }

    var check = function (hintName) {
        var hint = object[hintName];

        if (!hint) {
            return;
        }

        if (typeof (hint) !== 'string' && !Array.isArray(hint)) {
            throw new Error('locality entry is neither string nor array');
        }

        if (typeof (hint) === 'string' && !validUUID(hint)) {
            throw new Error('locality contains malformed UUID');
        }

        if (Array.isArray(hint)) {
            for (var i = 0; i !== hint.length; i++) {
                if (!validUUID(hint[i])) {
                    throw new Error('locality contains malformed UUID');
                }
            }
        }
    };

    check('near');
    check('far');

    return object;
}

exports.validLocality = validLocality;



/*
 * Validates if an alias is url compatible
 */
function validAlias(alias) {
    return ALIAS_RE.test(alias);
}

exports.validAlias = validAlias;



/*
 * Validates if a vm brand is either joyent or kvm
 */
function validBrand(brand) {
    return VALID_VM_BRANDS.indexOf(brand) != -1;
}

exports.validBrand = validBrand;



/*
 * Validates if a param is a valid number. Takes two parameters:
 *
 * - param: a String representing a number.
 * - options: an object with properties that change the validation performed
 *   on "param":
 *   - options.min: the minimum value that the number represented by "param"
 *     can have to be considered valid.
 *   - options.max: the maximum value that the number represented by "param"
 *     can have to be considered valid.
 */
function validNumber(param, options) {
    options = options || {};
    assert.object(options, 'options');

    if (options.min === null || options.min === undefined)
        options.min = 0;

    assert.optionalFinite(options.min);
    assert.optionalFinite(options.max);

    var number = parseInt(param, 10);
    var withinBounds = true;
    var errorMsgs = [];

    if (options.min !== null && options.min !== undefined) {
        withinBounds = number >= options.min;
    }

    if (withinBounds && options.max !== null && options.max !== undefined) {
        withinBounds = number <= options.max;
    }

    if (!withinBounds) {
        if (options.min !== undefined)
            errorMsgs.push('>= ' + options.min);

        if (options.max !== undefined)
            errorMsgs.push('<= ' + options.max);

        return new Error('number must be ' + errorMsgs.join(' and '));
    }
}

exports.validNumber = validNumber;



/*
 * Validates if a vm is owned by the owner_uuid in the params
 */
function validOwner(vm, params) {
    var owner_uuid = params.owner_uuid;

    if (owner_uuid) {
        if (!validUUID(owner_uuid)) {
            var error = [ errors.invalidUuidErr('owner_uuid') ];
            throw new errors.ValidationFailedError('Invalid Parameters', error);
        }

        if (owner_uuid != vm.owner_uuid) {
            throw new restify.ResourceNotFoundError('VM not found');
        }
    }

    return true;
}

exports.validOwner = validOwner;



/*
 * Validates if a metadata object contains only strings, numbers or booleans.
 *
 * If preventDocker flag is set, return error if any tags match DOCKER_TAG_RE.
 */
function validMetadata(name, obj, preventDocker) {
    var types = ['string', 'boolean', 'number'];
    var error;

    for (var key in obj) {
        if (types.indexOf(typeof (obj[key])) == -1) {
            error = [ errors.invalidParamErr(name + '.' + key,
                'Forbidden Data Type') ];
            throw new errors.ValidationFailedError(
                'Invalid Parameter', error);
        } else if (name === 'customer_metadata' && PW_SUFFIX.test(key)) {
            error = [ errors.invalidParamErr(name + '.' + key,
                'Forbidden Metadata Key') ];
            throw new errors.ValidationFailedError(
                'Invalid Parameter', error);
        }
    }

    if (name === 'tags') {
        var errMsg = validTags(obj, preventDocker);
        if (errMsg) {
            error = [ errors.invalidParamErr(name, errMsg) ];
            throw new errors.ValidationFailedError('Invalid Parameter', error);
        }
    }

    return true;
}

exports.validMetadata = validMetadata;



/*
 * Check that any tags set on a VM are valid.
 *
 * Primarily we check that only valid keys go under triton.*, and that none
 * of Docker's special tags can be set.
 */
function validTags(tags, preventDocker) {
    for (var key in tags) {
        if (tritonTags.isTritonTag(key)) {
            var data = tags[key];
            var errMsg = tritonTags.validateTritonTag(key, data);
            if (errMsg !== null) {
                return errMsg;
            }
        } else if (preventDocker && key.match(DOCKER_TAG_RE)) {
            return 'Special tag "' + key + '" not supported';
        }
    }

    return null;
}



/*
 * Check that the metadata being deleted is allowed.
 */
function validDeleteMetadata(metaName, metaKey) {
    if (metaName === 'tags' && metaKey.match(DOCKER_TAG_RE)) {
        var msg = 'Special tag "' + metaKey + '" may not be deleted';
        var error = [ errors.invalidParamErr(metaName, msg) ];
        throw new errors.ValidationFailedError('Invalid Parameter', error);
    }
}

exports.validDeleteMetadata = validDeleteMetadata;



/*
 * Check that all of the metadata belonging to a tag is deletable.
 */
function validDeleteAllMetadata(metaName, metadata) {
    if (metaName !== 'tags')
        return;

    for (var key in metadata) {
        validDeleteMetadata(metaName, key);
    }
}

exports.validDeleteAllMetadata = validDeleteAllMetadata;



/*
 * Validates if the customer_metadata keys violate the
 * internal_metadata_namespaces restrictions
 */
function validateMetadataNamespaces(vm, params) {
    var namespaces = vm.internal_metadata_namespaces;
    if (!namespaces) {
        return true;
    }

    var invalid = [];
    var custMdataKeys = Object.keys(params.set_customer_metadata);

    for (var i = 0; i < custMdataKeys.length; i++) {
        // foo:id -> 'foo' # not valid
        // foo    -> 'foo' # valid, not namespaced
        var splitted = custMdataKeys[i].split(':');
        if (splitted.length == 1) {
            continue;
        }

        if (namespaces.indexOf(splitted[0]) !== -1) {
            invalid.push(custMdataKeys[i]);
        }
    }

    if (invalid.length) {
        var formattedNs = namespaces.map(function (ns) {
            return '\'' + ns + ':*' + '\'';
        });
        var error = [ errors.invalidParamErr('customer_metadata',
            format('Invalid metadata keys: %s (protected namespaces: %s)',
                invalid.join(', '), formattedNs)) ];
        throw new errors.ValidationFailedError(
                'Invalid Parameter', error);
    }

    return true;
}

exports.validateMetadataNamespaces = validateMetadataNamespaces;



/*
 * Validates that the disks for the KVM VM have a valid format
 */
function validDisks(disks, errs) {
    var i;
    var ndisks = disks.length;
    var disk0 = disks[0];

    if (disk0.image_uuid === undefined) {
        errs.push(errors.missingParamErr('disks.0.image_uuid'));
    } else if (!validUUID(disk0.image_uuid)) {
        errs.push(errors.invalidUuidErr('disks.0.image_uuid'));
    }

    if (disk0.size !== undefined) {
        errs.push(errors.invalidParamErr('disks.0.size', 'Not Allowed'));
    }


    for (i = 1; i < ndisks; i++) {
        var disk = disks[i];

        if (disk.image_uuid !== undefined) {
            errs.push(errors.invalidParamErr('disks.' + i + '.image_uuid',
                'Not Allowed'));
        }

        if (disk.size === undefined) {
            errs.push(errors.missingParamErr('disks.' + i + '.size'));
        }
    }

    return true;
}



/*
 * Does additional validation depending on the VM brand. This function only
 * populates the errors array that was passed in case some fields are not valid,
 * and later on the main validation code will throw an exception if needed
 */
function validateBrandParams(params, errs) {
    if (params.brand === 'kvm') {
        if (!params.disks) {
            errs.push(errors.missingParamErr('disks'));
            return;
        } else if (typeof (params.disks) === 'string') {
            try {
                params.disks = JSON.parse(params.disks);
            } catch (e) {
                errs.push(errors.invalidParamErr('disks', 'Malformed JSON'));
                return;
            }
        }

        if (!Array.isArray(params.disks) || (params.disks.length < 1)) {
            errs.push(errors.invalidParamErr('disks'));
        } else {
            validDisks(params.disks, errs);
        }

    } else {
        // Only non-kvm vms require image_uuid
        if (params.image_uuid === undefined) {
            errs.push(errors.missingParamErr('image_uuid'));
        } else if (!validUUID(params.image_uuid)) {
            errs.push(errors.invalidUuidErr('image_uuid'));
        }
    }
}



/*
 * Validates and creates metadata object to be used for vmadm update
 *
 * - vm: VM to update
 * - mdataKey: any of customer_metadata, internal_metadata or tags
 * - params: params to be sent to WFAPI
 * - obj: input object from the request
 */
function createMetadataObject(vm, mdataKey, params, obj) {
    var metadata;
    var error;

    if (typeof (obj) === 'object') {
        metadata = obj;

    } else if (typeof (obj) === 'string') {
        try {
            metadata = JSON.parse(obj);
        } catch (e) {
            error = [ errors.invalidParamErr(mdataKey, 'Malformed JSON') ];
            throw new errors.ValidationFailedError('Invalid Parameters', error);
        }
    } else {
        error = [ errors.invalidParamErr(mdataKey, 'Invalid data type') ];
        throw new errors.ValidationFailedError('Invalid Parameters', error);
    }

    validMetadata(mdataKey, metadata, true);

    var updateObject = common.setMetadata(vm, mdataKey, metadata);

    var setKey = 'set_' + mdataKey;

    if (updateObject[setKey]) {
        params[setKey] = updateObject[setKey];
    }

    var removeKey = 'remove_' + mdataKey;
    var removals = updateObject[removeKey];

    if (removals) {
        if (mdataKey === 'tags') {
            removals.forEach(function (key) {
                validDeleteMetadata(mdataKey, key);
            });
        }

        params[removeKey] = removals;
    }

    return true;
}



/*
 * Validates that the vm alias is unique per customer
 */
function validateUniqueAlias(moray, params, callback) {
    var query = {
        owner_uuid: params.owner_uuid,
        alias: params.alias,
        state: 'active',
        _update: true
    };

    moray.listVms(query, function (err, vms) {
        if (err) {
            return callback(err);
        }

        if (vms.length > 0) {
            var message = 'Already exists for this owner_uuid';
            var error = errors.duplicateParamErr('alias', message);
            /*JSSTYLED*/
            return callback(null, error);
        } else {
            return callback(null);
        }
    });
}



/*
 * Simple validator, just makes sure the networks parameter has the correct
 * format, it can be either a string (comma separated) or an array
 */
exports.validateNetworks = function (params) {
    var errs = [];

    if (params.networks) {
        try {
            params.networks = validNetworks(params.networks, false);
        } catch (e) {
            errs.push(errors.invalidParamErr('networks', e.message));
        }
    } else {
        errs.push(errors.missingParamErr('networks'));
    }

    if (errs.length) {
        throw new errors.ValidationFailedError('Invalid VM update parameters',
            errs);
    }

    return true;
};



/*
 * This validator makes sure that each nic object in the array only contains
 * the following attributes:
 *
 * - mac: neeeded to identify the NIC
 * - interface: needed if want to reorder nics
 * - primary: needed if want to reassign primary
 */
exports.validateNics = function (vm, params) {
    var errs = [];

    if (params.nics) {
        try {
            params.nics = validNics(vm, params.nics);
        } catch (e) {
            errs.push(errors.invalidParamErr('nics', e.message));
        }
    } else {
        errs.push(errors.missingParamErr('nics'));
    }

    if (errs.length) {
        throw new errors.ValidationFailedError('Invalid VM update parameters',
            errs);
    }

    return true;
};



/*
 * Simple validator, just makes sure the mac addresses parameter has the correct
 * format, it can be either a string (comma separated) or an array
 */
exports.validateMacs = function (params) {
    var errs = [];

    if (params.macs) {
        if (!validStrings(params.macs)) {
            errs.push(errors.invalidParamErr('macs',
                'Invalid MAC addresses object'));
        }
    } else {
        errs.push(errors.missingParamErr('macs'));
    }

    if (errs.length) {
        throw new errors.ValidationFailedError('Invalid VM update parameters',
            errs);
    }

    if (typeof (params.macs) === 'string') {
        params.macs = params.macs.split(',');
    }

    return true;
};



/*
 * Sets default attributes for a vm on things that depend on
 * RAM or disk for example
 */
exports.setDefaultValues = function (params, options) {
    assert.object(options, 'options');
    assert.object(options.config, 'options.config');
    assert.optionalObject(options.config.overlay, 'options.config.overlay');

    var config = options.config;
    var i;

    if (config.overlay && config.overlay.enabled) {
        params.sdc_nat_pool = config.overlay.natPool;
    }

    if (params.uuid === undefined) {
        params.uuid = libuuid.create();
    }

    if (params.ram) {
        params.ram = parseInt(params.ram, 10);

        if (params.max_physical_memory === undefined) {
            params.max_physical_memory = params.ram;
        }
    }

    // Use these default values when a package was not specified
    if (params.billing_id === undefined) {
        if (params.max_swap === undefined) {
            var swap = params.ram * 2;
            if (swap < MIN_SWAP) swap = MIN_SWAP;
            params.max_swap = swap;
        }

        if (params.quota === undefined) {
            params.quota = DEFAULT_QUOTA;
        }

        if (params.cpu_shares === undefined) {
            if (params.ram > 128)
                params.cpu_shares = Math.floor(params.ram / 128);
            else
                params.cpu_shares = 1;
        }
    }

    if (params.post_back_urls &&
        typeof (params.post_back_urls) === 'string') {
        params.post_back_urls = params.post_back_urls.split(',');
    }

    if (params.firewall_enabled === undefined) {
        params.firewall_enabled = false;
    }

    // Add additional values for KVM disks
    if (params.brand === 'kvm') {
        console.log(params);
        params.disks[0].image_name = params.image.name;
        params.disks[0].image_size = params.image.image_size;

        // Set a default refreservation for i > 0 disks
        for (i = 1; i < params.disks.length; i++) {
            if (params.disks[i].refreservation === undefined) {
                if (config.reserveKvmStorage === false) {
                    params.disks[i].refreservation = 0;
                } else {
                    params.disks[i].refreservation = params.disks[i].size;
                }
            }
        }
    }
};

function validateParams(customValidators, params, options, callback) {
    assert.object(options, 'options');
    assert.func(callback, 'callback');

    var customValidatorName;
    var paramName;
    var customValidator;
    var validationErrors = [];

    if (options.strict) {
        for (paramName in params) {
            if (!params.hasOwnProperty(paramName)) {
                // Skip inherited properties
                continue;
            }

            customValidatorName = polymorphicParamName(paramName);
            customValidator = customValidators[customValidatorName];
            if (!customValidator)
                validationErrors.push(new errors.invalidParamErr(paramName));
        }
    }

    Object.keys(customValidators).forEach(function validate(fieldName) {
        var fieldErrs = customValidators[fieldName](params);
        if (fieldErrs)
            validationErrors = validationErrors.concat(fieldErrs);
    });

    if (validationErrors.length > 0)
        return callback(validationErrors);

    return callback();
}

/*
 * For a given querystring parameter name, returns the validator name
 * as specified in the map of parameters passed to "validateParams".
 * Handles parameters with polymorphic names. For instance, tag parameters
 * that use a dot to separate the parameter name "tag" from the tag key will
 * return "tag", and not "tag.key".
 */
function polymorphicParamName(paramString) {
    assert.string(paramString, 'paramString');

    return paramString.split('.')[0];
}

function polymorphicParamKey(paramString) {
    assert.string(paramString, 'paramString');

    var paramStringCompoments = strsplit(paramString, '.', 2);
    if (paramStringCompoments.length === 2) {
        return paramStringCompoments[1];
    }
}

function validVmField(field) {
    assert.string(field, 'field');

    return VM_FIELD_NAMES_LOOKUP[field] ||
        field === '*' ||
        field === 'role_tags';
}
exports.validVmField = validVmField;

function isSortOrderDescending(order) {
    assert.string(order);
    return order.toUpperCase() === 'DESC';
}
exports.isSortOrderDescending = isSortOrderDescending;
exports.DEFAULT_SORT_ORDER = 'DESC';

function hasPolymorphicParamWithName(fieldName, params) {
    assert.string(fieldName, 'fieldName');
    assert.object(params, 'params');

    var paramName;
    for (paramName in params) {
        if (paramName.indexOf(fieldName + '.') === 0) {
            return true;
        }
    }

    return false;
}
exports.hasPolymorphicParamWithName = hasPolymorphicParamWithName;<|MERGE_RESOLUTION|>--- conflicted
+++ resolved
@@ -19,14 +19,10 @@
 var jsprim = require('jsprim');
 var libuuid = require('libuuid');
 var net = require('net');
-<<<<<<< HEAD
-var jsprim = require('jsprim');
-=======
 var restify = require('restify');
 var strsplit = require('strsplit');
 var tritonTags = require('triton-tags');
 var util = require('util');
->>>>>>> 7962daae
 var verror = require('verror');
 
 var common = require('./vm-common');
