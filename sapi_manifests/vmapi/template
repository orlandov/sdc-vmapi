--- conflicted
+++ resolved
@@ -65,8 +65,6 @@
         "srvDomain": "{{MORAY_SERVICE}}",
         "cueballOptions": {
             "resolvers": ["{{{BINDER_SERVICE}}}"]
-<<<<<<< HEAD
-=======
         }
     },
     "cueballHttpAgent": {
@@ -88,7 +86,6 @@
                 "delay": 250,
                 "maxDelay": 1000
             }
->>>>>>> 7962daae
         }
     },
     "changefeed": {
