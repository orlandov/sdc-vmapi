/*
 * This Source Code Form is subject to the terms of the Mozilla Public
 * License, v. 2.0. If a copy of the MPL was not distributed with this
 * file, You can obtain one at http://mozilla.org/MPL/2.0/.
 */

/*
 * Copyright (c) 2017, Joyent, Inc.
 */

/*
 * Main entry-point for the VMs API.
 */

var assert = require('assert-plus');
var bunyan = require('bunyan');
var changefeed = require('changefeed');
var cueball = require('cueball');
var fs = require('fs');
var http = require('http');
var https = require('https');
var jsprim = require('jsprim');
var path = require('path');
var restify = require('restify');
var sigyan = require('sigyan');
<<<<<<< HEAD
var tritonTracer = require('triton-tracer');
=======
var util = require('util');
>>>>>>> 7962daae
var vasync = require('vasync');

var CNAPI = require('./lib/apis/cnapi');
var IMGAPI = require('./lib/apis/imgapi');
var NAPI = require('./lib/apis/napi');
var PAPI = require('./lib/apis/papi');
var VmapiApp = require('./lib/vmapi');
var WFAPI = require('./lib/apis/wfapi');

var configLoader = require('./lib/config-loader');
var DataMigrationsController = require('./lib/data-migrations/controller');
var dataMigrationsLoader = require('./lib/data-migrations/loader');
var morayInit = require('./lib/moray/moray-init.js');

var DATA_MIGRATIONS;
var dataMigrationCtrl;
var morayBucketsInitializer;
var morayClient;
var moray;

var VERSION = false;

/*
 * Returns the current semver version stored in CloudAPI's package.json.
 * This is used to set in the API versioning and in the Server header.
 *
 * @return {String} version.
 */
function version() {
    if (!VERSION) {
        var pkg = fs.readFileSync(__dirname + '/package.json', 'utf8');
        VERSION = JSON.parse(pkg).version;
    }

    return VERSION;
}

/*
 * Creates instances of objects providing abstractions to various Triton APIs
 * that are used by VMAPI. It returns an object of the following form:
 *
 * {
 *   cnapi: cnapiClientInstance,
 *   imgapi: imgapiClientInstance,
 *   ...
 * }
 *
 * with each property named after these APIs, and each value being set to an
 * instance of each corresponding abstraction layer for these APIs.
 */
function createApiClients(config, parentLog) {
    assert.object(config, 'config');
    assert.object(parentLog, 'parentLog');

    var agent;
    if (config.cueballHttpAgent) {
        agent = new cueball.HttpAgent(config.cueballHttpAgent);
    }

    assert.object(config.cnapi, 'config.cnapi');
    var cnapiClientOpts = jsprim.deepCopy(config.cnapi);
    cnapiClientOpts.log = parentLog.child({ component: 'cnapi' }, true);
    cnapiClientOpts.agent = agent;
    var cnapiClient = new CNAPI(cnapiClientOpts);

    assert.object(config.imgapi, 'config.imgapi');
    var imgapiClientOpts = jsprim.deepCopy(config.imgapi);
    imgapiClientOpts.log = parentLog.child({ component: 'imgapi' }, true);
    imgapiClientOpts.agent = agent;
    var imgapiClient = new IMGAPI(imgapiClientOpts);

    assert.object(config.napi, 'config.napi');
    var napiClientOpts = jsprim.deepCopy(config.napi);
    napiClientOpts.log = parentLog.child({ component: 'napi' }, true);
    napiClientOpts.agent = agent;
    var napiClient = new NAPI(napiClientOpts);

    assert.object(config.papi, 'config.papi');
    var papiClientOpts = jsprim.deepCopy(config.papi);
    papiClientOpts.log = parentLog.child({ component: 'papi' }, true);
    papiClientOpts.agent = agent;
    var papiClient = new PAPI(papiClientOpts);

    assert.object(config.wfapi, 'config.wfapi');
    var wfapiClientOpts = jsprim.deepCopy(config.wfapi);
    wfapiClientOpts.log = parentLog.child({ component: 'wfapi' }, true);
    wfapiClientOpts.agent = agent;
    var wfapiClient = new WFAPI(wfapiClientOpts);

    return {
        cnapi: cnapiClient,
        imgapi: imgapiClient,
        napi: napiClient,
        papi: papiClient,
        wfapi: wfapiClient
    };
}

function startVmapiService() {
    var apiClients;
    var changefeedPublisher;
    var configFilePath = path.join(__dirname, 'config.json');
    var config = configLoader.loadConfig(configFilePath);
    var dataMigrations;
    var dataMigrationsCtrl;
    var vmapiLog = bunyan.createLogger({
        name: 'vmapi',
        level: config.logLevel,
        serializers: restify.bunyan.serializers
    });

<<<<<<< HEAD
    // Init tracing now that we have a logger
    tritonTracer.init({
        log: vmapiLog,
        sampling: {
            route: {
                changefeeds: 0.1,
                changefeeds_stats: 0.1,
                ping: 0.1
            }, GET: {
                '/ping': 0.1
            }
        }
    });
=======
    config.version = version() || '7.0.0';
>>>>>>> 7962daae

    // Increase/decrease loggers levels using SIGUSR2/SIGUSR1:
    sigyan.add([vmapiLog]);

    http.globalAgent.maxSockets = config.maxSockets || 100;
    https.globalAgent.maxSockets = config.maxSockets || 100;

    apiClients = createApiClients(config, vmapiLog);

    vasync.pipeline({funcs: [
        function initChangefeedPublisher(_, next) {
            var changefeedOptions = jsprim.deepCopy(config.changefeed);
            changefeedOptions.log = vmapiLog.child({ component: 'changefeed' },
                true);

            changefeedPublisher =
                changefeed.createPublisher(changefeedOptions);

            changefeedPublisher.on('moray-ready', function onMorayReady() {
                changefeedPublisher.start();
                next();
            });
        },
        function loadDataMigrations(_, next) {
            vmapiLog.info('Loading data migrations modules');

            dataMigrationsLoader.loadMigrations({
                log: vmapiLog.child({ component: 'migrations-loader' }, true)
            }, function onMigrationsLoaded(migrationsLoadErr, migrations) {
                if (migrationsLoadErr) {
                    vmapiLog.error({err: migrationsLoadErr},
                            'Error when loading data migrations modules');
                } else {
                    vmapiLog.info({migrations: migrations},
                        'Loaded data migrations modules successfully!');
                }

                dataMigrations = migrations;
                next(migrationsLoadErr);
            });
        },

        function initMoray(_, next) {
            assert.object(changefeedPublisher, 'changefeedPublisher');

            var morayConfig = jsprim.deepCopy(config.moray);
            morayConfig.changefeedPublisher = changefeedPublisher;

            var moraySetup = morayInit.startMorayInit({
                morayConfig: morayConfig,
                log: vmapiLog.child({ component: 'moray-init' }, true),
                changefeedPublisher: changefeedPublisher
            });

            morayBucketsInitializer = moraySetup.morayBucketsInitializer;
            morayClient = moraySetup.morayClient;
            moray = moraySetup.moray;

            /*
             * We don't set an 'error' event listener because we want the
             * process to abort when there's a non-transient data migration
             * error.
             */
            dataMigrationsCtrl = new DataMigrationsController({
                log: vmapiLog.child({
                    component: 'migrations-controller'
                }, true),
                migrations: dataMigrations,
                moray: moray
            });

            /*
             * We purposely start data migrations *only when all buckets are
             * updated and reindexed*. Otherwise, if we we migrated records that
             * have a value for a field for which a new index was just added,
             * moray could discard that field when fetching the object using
             * findObjects or getObject requests (See
             * http://smartos.org/bugview/MORAY-104 and
             * http://smartos.org/bugview/MORAY-428). We could thus migrate
             * those records erroneously, and in the end write bogus data.
             */
            morayBucketsInitializer.on('done',
                function onMorayBucketsInitialized() {
                    dataMigrationsCtrl.start();
                });

            /*
             * We don't want to wait for the Moray initialization process to be
             * done before creating the HTTP server that will provide VMAPI's
             * API endpoints, as:
             *
             * 1. some endpoints can function properly without using the Moray
             *    storage layer.
             *
             * 2. some endpoints are needed to provide status information,
             *    including status information about the storage layer.
             */
            next();
        },
        function connectToWfApi(_, next) {
            apiClients.wfapi.connect();
            /*
             * We intentionally don't need and want to wait for the Workflow API
             * client to be connected before continuing the process of standing
             * up VMAPI. Individual request handlers will handle the Workflow
             * API client's connection status appropriately and differently.
             */
            next();
        }
    ]}, function dependenciesInitDone(err) {
        if (err) {
            vmapiLog.error({
                error: err
            }, 'failed to initialize VMAPI\'s dependencies');

            if (changefeedPublisher) {
                changefeedPublisher.stop();
            }

            if (morayClient) {
                morayClient.close();
            }

            process.exitCode = 1;
        } else {
            var vmapiApp = new VmapiApp({
                apiClients: apiClients,
                changefeedPublisher: changefeedPublisher,
                dataMigrationsCtrl: dataMigrationsCtrl,
                log: vmapiLog.child({ component: 'http-api' }, true),
                moray: moray,
                morayBucketsInitializer: morayBucketsInitializer,
                overlay: config.overlay,
                reserveKvmStorage: config.reserveKvmStorage,
                serverConfig: {
                    bindPort: config.api.port
                },
                version: config.version
            });

            vmapiApp.listen();
        }
    });
}

startVmapiService();<|MERGE_RESOLUTION|>--- conflicted
+++ resolved
@@ -23,11 +23,7 @@
 var path = require('path');
 var restify = require('restify');
 var sigyan = require('sigyan');
-<<<<<<< HEAD
 var tritonTracer = require('triton-tracer');
-=======
-var util = require('util');
->>>>>>> 7962daae
 var vasync = require('vasync');
 
 var CNAPI = require('./lib/apis/cnapi');
@@ -139,7 +135,6 @@
         serializers: restify.bunyan.serializers
     });
 
-<<<<<<< HEAD
     // Init tracing now that we have a logger
     tritonTracer.init({
         log: vmapiLog,
@@ -153,9 +148,8 @@
             }
         }
     });
-=======
+
     config.version = version() || '7.0.0';
->>>>>>> 7962daae
 
     // Increase/decrease loggers levels using SIGUSR2/SIGUSR1:
     sigyan.add([vmapiLog]);
