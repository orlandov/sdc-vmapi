{
  "name": "vmapi",
  "description": "VMs API",
  "version": "9.0.0",
  "author": "Joyent (joyent.com)",
  "private": true,
  "dependencies": {
    "assert-plus": "1.0.0",
    "async": "0.7.0",
    "backoff": "2.5.0",
    "bunyan": "1.8.1",
    "changefeed": "1.2.2",
    "deep-diff": "0.3.3",
    "jsprim": "^1.2.2",
    "ldap-filter": "0.3.3",
    "libuuid": "0.2.1",
    "moray": "git+https://github.com/joyent/node-moray.git#rfd-35-cls",
    "nodeunit": "0.9.1",
    "once": "^1.3.3",
<<<<<<< HEAD
    "restify": "4.2.0",
    "restify-clients": "git+https://github.com/joshwilsdon/restify-clients.git#rfd-35-cls",
    "sdc-clients": "git+https://github.com/joyent/node-sdc-clients.git#rfd-35-cls",
=======
    "restify": "4.3.0",
    "sdc-clients": "10.0.3",
>>>>>>> 7defce16
    "sigyan": "0.2.0",
    "sprintf": "0.1.1",
    "strsplit": "1.0.0",
    "triton-tracer": "git+https://github.com/joshwilsdon/triton-tracer.git#rfd-35-cls",
    "vasync": "^1.6.3",
    "verror": "1.9.0",
    "wf-client": "git+https://github.com/joyent/sdc-wf-client.git#rfd-35-cls"
  },
  "sdcDependencies": {
    "vm-agent": ">=1.5.0"
  },
  "devDependencies": {
    "tap": "*"
  },
  "scripts": {
    "start": "node ./server.js"
  },
  "license": "MPL-2.0"
}<|MERGE_RESOLUTION|>--- conflicted
+++ resolved
@@ -17,14 +17,9 @@
     "moray": "git+https://github.com/joyent/node-moray.git#rfd-35-cls",
     "nodeunit": "0.9.1",
     "once": "^1.3.3",
-<<<<<<< HEAD
-    "restify": "4.2.0",
+    "restify": "4.3.0",
     "restify-clients": "git+https://github.com/joshwilsdon/restify-clients.git#rfd-35-cls",
     "sdc-clients": "git+https://github.com/joyent/node-sdc-clients.git#rfd-35-cls",
-=======
-    "restify": "4.3.0",
-    "sdc-clients": "10.0.3",
->>>>>>> 7defce16
     "sigyan": "0.2.0",
     "sprintf": "0.1.1",
     "strsplit": "1.0.0",
